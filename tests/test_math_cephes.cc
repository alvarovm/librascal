/**
 * file   test_math_cephes.cc
 *
 * @author  Felix Musil <felix.musil@epfl.ch>
 *
 * @date   14 October 2018
 *
 * @brief Test interface between librascal and cephes
 *
 * Copyright © 2018  Felix Musil, COSMO (EPFL), LAMMM (EPFL)
 *
 * Rascal is free software; you can redistribute it and/or
 * modify it under the terms of the GNU Lesser General Public License as
 * published by the Free Software Foundation, either version 3, or (at
 * your option) any later version.
 *
 * Rascal is distributed in the hope that it will be useful, but
 * WITHOUT ANY WARRANTY; without even the implied warranty of
 * MERCHANTABILITY or FITNESS FOR A PARTICULAR PURPOSE. See the GNU
 * Lesser General Public License for more details.
 *
 * You should have received a copy of the GNU Lesser General Public License
 * along with this software; see the file LICENSE. If not, write to the
 * Free Software Foundation, Inc., 59 Temple Place - Suite 330,
 * Boston, MA 02111-1307, USA.
 */

#include "tests.hh"
#include "test_math.hh"

namespace rascal {
  constexpr static double math_tol{1e-14};

  BOOST_AUTO_TEST_SUITE(MathCEPHESTests);
  /* ---------------------------------------------------------------------- */
  BOOST_FIXTURE_TEST_CASE(math_hyp2f1_test, ManagerFixture_math) {
<<<<<<< HEAD

    for (int ii{0};ii < 3; ++ii) {
      double val{math::hyp2f1(numbers(0, ii), numbers(1,ii), numbers(2,ii),
                              numbers(3,ii))};
      if (vebose){
=======
    for (int ii{0}; ii < 3; ++ii) {
      double val{math::hyp2f1(numbers(0, ii), numbers(1, ii),
                              numbers(2, ii), numbers(3, ii))};
      if (vebose) {
>>>>>>> bc5515a4
        std::cout << std::setprecision(14) << val <<", ";
      }
      auto error{std::abs(val - results_hyp2f1[ii])};
      BOOST_CHECK_LE(error, math_tol);
    }
  }

  /* ---------------------------------------------------------------------- */
  BOOST_AUTO_TEST_SUITE_END();

}  // rascal<|MERGE_RESOLUTION|>--- conflicted
+++ resolved
@@ -33,19 +33,11 @@
 
   BOOST_AUTO_TEST_SUITE(MathCEPHESTests);
   /* ---------------------------------------------------------------------- */
-  BOOST_FIXTURE_TEST_CASE(math_hyp2f1_test, ManagerFixture_math) {
-<<<<<<< HEAD
-
-    for (int ii{0};ii < 3; ++ii) {
-      double val{math::hyp2f1(numbers(0, ii), numbers(1,ii), numbers(2,ii),
-                              numbers(3,ii))};
-      if (vebose){
-=======
+  BOOST_FIXTURE_TEST_CASE(math_hyp2f1_test, ManagerFixtureMath) {
     for (int ii{0}; ii < 3; ++ii) {
       double val{math::hyp2f1(numbers(0, ii), numbers(1, ii),
                               numbers(2, ii), numbers(3, ii))};
       if (vebose) {
->>>>>>> bc5515a4
         std::cout << std::setprecision(14) << val <<", ";
       }
       auto error{std::abs(val - results_hyp2f1[ii])};
