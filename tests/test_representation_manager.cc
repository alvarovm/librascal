/**
 * file   test_representation_manager.cc
 *
 * @author Musil Felix <musil.felix@epfl.ch>
 *
 * @date   14 September 2018
 *
 * @brief  test representation managers
 *
 * Copyright © 2018 Musil Felix, COSMO (EPFL), LAMMM (EPFL)
 *
 * rascal is free software; you can redistribute it and/or
 * modify it under the terms of the GNU General Public License as
 * published by the Free Software Foundation, either version 3, or (at
 * your option) any later version.
 *
 * rascal is distributed in the hope that it will be useful, but
 * WITHOUT ANY WARRANTY; without even the implied warranty of
 * MERCHANTABILITY or FITNESS FOR A PARTICULAR PURPOSE. See the GNU
 * General Public License for more details.
 *
 * You should have received a copy of the GNU General Public License
 * along with GNU Emacs; see the file COPYING. If not, write to the
 * Free Software Foundation, Inc., 59 Temple Place - Suite 330,
 * Boston, MA 02111-1307, USA.
 */

#include "tests.hh"
#include "test_representation_manager.hh"

namespace rascal {
  BOOST_AUTO_TEST_SUITE(representation_sorted_coulomb_test);

  /* ---------------------------------------------------------------------- */
  /**
   * Test the row norm sorting
   */
  BOOST_AUTO_TEST_CASE(rownorm_sort_test) {
    Eigen::MatrixXd test_matrix(4, 5);
    // clang-format off
    test_matrix << 0, 6, 1, 4, 3,
                   0, 7, 2, 5, 4,
                   1, 8, 3, 6, 2,
                   2, 9, 4, 7, 1;
    // clang-format on
    Eigen::MatrixXd true_order(5, 1);
    // use of stable sort so 2 goes before 4
    true_order << 0, 1, 3, 2, 4;

    auto test_order =
        internal::SortCoulomMatrix<internal::CMSortAlgorithm::RowNorm>::
            get_coulomb_matrix_sorting_order(test_matrix, test_matrix);

    for (auto idx_i{0}; idx_i < true_order.size(); ++idx_i) {
      BOOST_CHECK_EQUAL(true_order(idx_i), test_order[idx_i].first);
    }
  }

  /**
   * Test the distance from the central atom sorting.
   * assumes the center is on row 0.
   */
  BOOST_AUTO_TEST_CASE(distance_sort_test) {
    Eigen::MatrixXd test_matrix(4, 4);
    // clang-format off
    test_matrix << 0.        , 1.68624958, 1.43774399, 1.12522187,
                   1.68624958,         0.,  1.6850887, 1.15322292,
                   1.43774399,  1.6850887,         0., 0.98009938,
                   1.12522187, 1.15322292, 0.98009938,         0.;
    // clang-format on
    Eigen::MatrixXd true_order(4, 1);
    // use of stable sort so 2 goes before 4
    true_order << 0, 3, 2, 1;

    auto test_order =
        internal::SortCoulomMatrix<internal::CMSortAlgorithm::Distance>::
            get_coulomb_matrix_sorting_order(test_matrix, test_matrix);

    for (auto idx_i{0}; idx_i < true_order.size(); ++idx_i) {
      BOOST_CHECK_EQUAL(true_order(idx_i), test_order[idx_i].first);
    }
  }

  /* ---------------------------------------------------------------------- */

  using multiple_fixtures = boost::mpl::list<
<<<<<<< HEAD
      RepresentationFixture<
          MultipleStructureSortedCoulomb, RepresentationManagerSortedCoulomb>,
          RepresentationFixture<MultipleStructureSphericalExpansion,RepresentationManagerSphericalExpansion>>;

  using fixtures_ref_test = boost::mpl::list<
      RepresentationFixture<
          SortedCoulombTestData, RepresentationManagerSortedCoulomb>>;
=======
      RepresentationFixture<StructureManagerCenters,
                            RepresentationManagerSortedCoulomb,
                            MultipleStructureSortedCoulomb>,
      RepresentationFixture<StructureManagerCenters,
                            RepresentationManagerSphericalExpansion,
                            MultipleStructureSphericalExpansion>>;

  using fixtures_ref_test =
      boost::mpl::list<RepresentationFixture<StructureManagerCenters,
                                             RepresentationManagerSortedCoulomb,
                                             SortedCoulombTestData>>;
>>>>>>> 851f1464

  /* ---------------------------------------------------------------------- */
  /**
   * Test if the constructor runs
   */
  BOOST_FIXTURE_TEST_CASE_TEMPLATE(multiple_constructor_test, Fix,
                                   multiple_fixtures, Fix) {
    auto & managers = Fix::managers;
    auto & representations = Fix::representations;
    auto & hypers = Fix::hypers;

    for (auto & manager : managers) {
      for (auto & hyper : hypers) {
        representations.emplace_back(manager, hyper);
      }
    }
  }

  /* ---------------------------------------------------------------------- */
  /**
   * Test if the compute function runs
   */
  BOOST_FIXTURE_TEST_CASE_TEMPLATE(multiple_compute_test, Fix,
                                   multiple_fixtures, Fix) {
    auto & managers = Fix::managers;
    auto & representations = Fix::representations;
    auto & hypers = Fix::hypers;
    for (auto & manager : managers) {
      for (auto & hyper : hypers) {
        representations.emplace_back(manager, hyper);
        representations.back().compute();
      }
    }
  }

  /* ---------------------------------------------------------------------- */
  /**
   * Test if the representation computed is equal to a reference from a file
   */
  BOOST_FIXTURE_TEST_CASE_TEMPLATE(multiple_reference_test, Fix,
                                   fixtures_ref_test, Fix) {
    auto & managers = Fix::managers;
    auto & representations = Fix::representations;
    auto & ref_data = Fix::ref_data;

    // Choose the data depending on the current options
    using Std2DArray_t = std::vector<std::vector<double>>;

<<<<<<< HEAD
    const auto& rep_infos{ref_data.at("rep_info").template get<json>()};
=======
    const auto & data{ref_data.at("rep_info").template get<json>()};
>>>>>>> 851f1464
    // feature_matrices = data["feature_matrices"];

    size_t manager_i{0};
    for (auto & manager : managers) {
<<<<<<< HEAD
      for (const auto& rep_info : rep_infos.at(manager_i)) {
        const auto & hypers = rep_info.at("hypers").template get<json>();
        const auto & ref_representation =
                rep_info.at("feature_matrix").template get<Std2DArray_t>();
=======
      for (const auto & config : data.at(manager_i)) {
        const auto & hypers = config.at("hypers").template get<json>();
        const auto & ref_representation =
            config.at("feature_matrix").template get<Std2DArray_t>();
>>>>>>> 851f1464

        representations.emplace_back(manager, hypers);
        representations.back().compute();
        auto aa{hypers.dump(2)};
        const auto & test_representation =
            representations.back().get_representation_full();

        BOOST_CHECK_EQUAL(ref_representation.size(),
                          test_representation.rows());
        for (size_t row_i{0}; row_i < ref_representation.size(); row_i++) {
          BOOST_CHECK_EQUAL(ref_representation[row_i].size(),
                            test_representation.cols());

          for (size_t col_i{0}; col_i < ref_representation[row_i].size();
               ++col_i) {
            auto diff{std::abs(ref_representation[row_i][col_i] -
                               test_representation(row_i, col_i))};
            BOOST_CHECK_LE(diff, 1e-12);
          }
        }
      }
      manager_i += 1;
    }
  }

  BOOST_AUTO_TEST_SUITE_END();

  /* ---------------------------------------------------------------------- */

  /* Tests specific to the spherical expansion representation
   * TODO(max-veit) merge with the general versions above, where possible
   */
  BOOST_AUTO_TEST_SUITE(representation_spherical_expansion_test);

<<<<<<< HEAD
  using multiple_fixtures = boost::mpl::list<
    RepresentationFixture<MultipleStructureSphericalExpansion,RepresentationManagerSphericalExpansion
                          >>;


  BOOST_FIXTURE_TEST_CASE_TEMPLATE(
      multiple_precompute_test, Fix, multiple_fixtures, Fix) {
    auto& managers = Fix::managers;
    auto& representations = Fix::representations;
    const auto& hypers = Fix::hypers;
=======
  using multiple_fixtures = boost::mpl::list<RepresentationFixture<
      StructureManagerCenters, RepresentationManagerSphericalExpansion,
      MultipleStructureSphericalExpansion>>;

  BOOST_FIXTURE_TEST_CASE_TEMPLATE(multiple_precompute_test, Fix,
                                   multiple_fixtures, Fix) {
    auto & managers = Fix::managers_strict;
    auto & representations = Fix::representations;
    const auto & hypers = Fix::hypers;
>>>>>>> 851f1464

    for (auto & manager : managers) {
      for (const auto & hyper : hypers) {
        representations.emplace_back(manager, hyper);
        BOOST_CHECK(representations.back().get_is_precomputed() == false);
        representations.back().precompute();
        BOOST_CHECK(representations.back().get_is_precomputed() == true);
        // And now test automatic precomputation
        representations.emplace_back(manager, hyper);
        BOOST_CHECK(representations.back().get_is_precomputed() == false);
        representations.back().compute();
        BOOST_CHECK(representations.back().get_is_precomputed() == true);
      }
    }
  }

  // TODO(max-veit) see if this is made redundant by the general "check
  //               representation against file" template above
<<<<<<< HEAD
  BOOST_FIXTURE_TEST_CASE_TEMPLATE(
      multiple_compute_test, Fix, multiple_fixtures, Fix) {
    auto& managers = Fix::managers;
    auto& cutoffs = Fix::cutoffs;
    auto& representations = Fix::representations;
    const auto& filenames = Fix::filenames;
    const auto& hypers = Fix::hypers;
=======
  BOOST_FIXTURE_TEST_CASE_TEMPLATE(multiple_compute_test, Fix,
                                   multiple_fixtures, Fix) {
    auto & managers = Fix::managers_strict;
    auto & cutoffs = Fix::cutoffs;
    auto & representations = Fix::representations;
    const auto & filenames = Fix::filenames;
    const auto & hypers = Fix::hypers;
>>>>>>> 851f1464
    bool verbose{true};

    auto filename_it{filenames.begin()};
    auto cutoff_it{cutoffs.begin()};

    for (auto & manager : managers) {
      if (verbose) {
        if (filename_it != filenames.end()) {
          std::cout << "Structure: " << *filename_it;
          std::cout << " with cutoff " << *cutoff_it << std::endl;
          ++cutoff_it;
          if (cutoff_it == cutoffs.end()) {
            cutoff_it = cutoffs.begin();
            ++filename_it;
          }
        } else {
          std::cout << "Structure: Filename unknown" << std::endl;
        }
      }
      for (const auto & hyper : hypers) {
        representations.emplace_back(manager, hyper);
        // Should be done automatically in compute()
        // TODO(max-veit) make that its own test case
        // representations.back().precompute();
        representations.back().compute();
        // Check dimensions of the storage array
        size_t max_radial = hyper.at("max_radial");
        size_t max_angular = hyper.at("max_angular");
        BOOST_CHECK(representations.back().get_feature_size() ==
                    max_radial * (max_angular + 1) * (max_angular + 1));
        if (verbose) {
          size_t center_idx{0};
          for (auto center : manager) {
            std::cout << "Soap vector for center: " << center_idx++;
            std::cout << std::endl;
            if (verbose) {
              representations.back().print_soap_vector(center, std::cout);
            }
          }
        }
      }
    }
  }

  BOOST_AUTO_TEST_SUITE_END();

}  // namespace rascal<|MERGE_RESOLUTION|>--- conflicted
+++ resolved
@@ -84,7 +84,6 @@
   /* ---------------------------------------------------------------------- */
 
   using multiple_fixtures = boost::mpl::list<
-<<<<<<< HEAD
       RepresentationFixture<
           MultipleStructureSortedCoulomb, RepresentationManagerSortedCoulomb>,
           RepresentationFixture<MultipleStructureSphericalExpansion,RepresentationManagerSphericalExpansion>>;
@@ -92,19 +91,6 @@
   using fixtures_ref_test = boost::mpl::list<
       RepresentationFixture<
           SortedCoulombTestData, RepresentationManagerSortedCoulomb>>;
-=======
-      RepresentationFixture<StructureManagerCenters,
-                            RepresentationManagerSortedCoulomb,
-                            MultipleStructureSortedCoulomb>,
-      RepresentationFixture<StructureManagerCenters,
-                            RepresentationManagerSphericalExpansion,
-                            MultipleStructureSphericalExpansion>>;
-
-  using fixtures_ref_test =
-      boost::mpl::list<RepresentationFixture<StructureManagerCenters,
-                                             RepresentationManagerSortedCoulomb,
-                                             SortedCoulombTestData>>;
->>>>>>> 851f1464
 
   /* ---------------------------------------------------------------------- */
   /**
@@ -153,26 +139,15 @@
     // Choose the data depending on the current options
     using Std2DArray_t = std::vector<std::vector<double>>;
 
-<<<<<<< HEAD
     const auto& rep_infos{ref_data.at("rep_info").template get<json>()};
-=======
-    const auto & data{ref_data.at("rep_info").template get<json>()};
->>>>>>> 851f1464
     // feature_matrices = data["feature_matrices"];
 
     size_t manager_i{0};
     for (auto & manager : managers) {
-<<<<<<< HEAD
       for (const auto& rep_info : rep_infos.at(manager_i)) {
         const auto & hypers = rep_info.at("hypers").template get<json>();
         const auto & ref_representation =
                 rep_info.at("feature_matrix").template get<Std2DArray_t>();
-=======
-      for (const auto & config : data.at(manager_i)) {
-        const auto & hypers = config.at("hypers").template get<json>();
-        const auto & ref_representation =
-            config.at("feature_matrix").template get<Std2DArray_t>();
->>>>>>> 851f1464
 
         representations.emplace_back(manager, hypers);
         representations.back().compute();
@@ -207,7 +182,6 @@
    */
   BOOST_AUTO_TEST_SUITE(representation_spherical_expansion_test);
 
-<<<<<<< HEAD
   using multiple_fixtures = boost::mpl::list<
     RepresentationFixture<MultipleStructureSphericalExpansion,RepresentationManagerSphericalExpansion
                           >>;
@@ -218,17 +192,6 @@
     auto& managers = Fix::managers;
     auto& representations = Fix::representations;
     const auto& hypers = Fix::hypers;
-=======
-  using multiple_fixtures = boost::mpl::list<RepresentationFixture<
-      StructureManagerCenters, RepresentationManagerSphericalExpansion,
-      MultipleStructureSphericalExpansion>>;
-
-  BOOST_FIXTURE_TEST_CASE_TEMPLATE(multiple_precompute_test, Fix,
-                                   multiple_fixtures, Fix) {
-    auto & managers = Fix::managers_strict;
-    auto & representations = Fix::representations;
-    const auto & hypers = Fix::hypers;
->>>>>>> 851f1464
 
     for (auto & manager : managers) {
       for (const auto & hyper : hypers) {
@@ -247,7 +210,6 @@
 
   // TODO(max-veit) see if this is made redundant by the general "check
   //               representation against file" template above
-<<<<<<< HEAD
   BOOST_FIXTURE_TEST_CASE_TEMPLATE(
       multiple_compute_test, Fix, multiple_fixtures, Fix) {
     auto& managers = Fix::managers;
@@ -255,15 +217,6 @@
     auto& representations = Fix::representations;
     const auto& filenames = Fix::filenames;
     const auto& hypers = Fix::hypers;
-=======
-  BOOST_FIXTURE_TEST_CASE_TEMPLATE(multiple_compute_test, Fix,
-                                   multiple_fixtures, Fix) {
-    auto & managers = Fix::managers_strict;
-    auto & cutoffs = Fix::cutoffs;
-    auto & representations = Fix::representations;
-    const auto & filenames = Fix::filenames;
-    const auto & hypers = Fix::hypers;
->>>>>>> 851f1464
     bool verbose{true};
 
     auto filename_it{filenames.begin()};
