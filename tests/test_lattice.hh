/**
 * file   test_lattice.hh
 *
 * @author  Felix Musil <felix.musil@epfl.ch>
 *
 * @date   05 Apr 2018
 *
 * @brief Test implementation of lattice.cc
 *
 * Copyright © 2018  Felix Musil, COSMO (EPFL), LAMMM (EPFL)
 *
 * Rascal is free software; you can redistribute it and/or
 * modify it under the terms of the GNU Lesser General Public License as
 * published by the Free Software Foundation, either version 3, or (at
 * your option) any later version.
 *
 * Rascal is distributed in the hope that it will be useful, but
 * WITHOUT ANY WARRANTY; without even the implied warranty of
 * MERCHANTABILITY or FITNESS FOR A PARTICULAR PURPOSE. See the GNU
 * Lesser General Public License for more details.
 *
 * You should have received a copy of the GNU Lesser General Public License
 * along with this software; see the file LICENSE. If not, write to the
 * Free Software Foundation, Inc., 59 Temple Place - Suite 330,
 * Boston, MA 02111-1307, USA.
 */

#ifndef TEST_LATTICE_H
#define TEST_LATTICE_H

#include "lattice.hh"
#include "atomic_structure.hh"

namespace rascal {

  // TODO(markus): make dimension dependent
  // short hands for types, which were deleted from basic types
  constexpr static auto Dim{3};
  using Vec3_t = Eigen::Matrix<double, Dim, 1>;
  using Cell_t = typename AtomicStructure<Dim>::Cell_t;

<<<<<<< HEAD
  struct ManagerFixtureLattice
  {
    ManagerFixtureLattice(){
=======
  struct ManagerFixture_lattice {
    ManagerFixture_lattice() {
>>>>>>> bc5515a4
      Cell_t cell;
      cell << 6.19, 2.41, 0.21,
              0.00, 6.15, 1.02,
              0.00, 0.00, 7.31;
      lattice.set_cell(cell);
    }

<<<<<<< HEAD
    ~ManagerFixtureLattice() {}
=======
    ~ManagerFixture_lattice() {
    }
>>>>>>> bc5515a4

    Lattice<Dim> lattice{};
  };
}  // rascal

#endif /* TEST_LATTICE_H */<|MERGE_RESOLUTION|>--- conflicted
+++ resolved
@@ -39,30 +39,17 @@
   using Vec3_t = Eigen::Matrix<double, Dim, 1>;
   using Cell_t = typename AtomicStructure<Dim>::Cell_t;
 
-<<<<<<< HEAD
-  struct ManagerFixtureLattice
-  {
-    ManagerFixtureLattice(){
-=======
-  struct ManagerFixture_lattice {
-    ManagerFixture_lattice() {
->>>>>>> bc5515a4
+  struct ManagerFixtureLattice {
+    ManagerFixtureLattice() {
       Cell_t cell;
-      cell << 6.19, 2.41, 0.21,
-              0.00, 6.15, 1.02,
-              0.00, 0.00, 7.31;
+      cell << 6.19, 2.41, 0.21, 0.00, 6.15, 1.02, 0.00, 0.00, 7.31;
       lattice.set_cell(cell);
     }
 
-<<<<<<< HEAD
     ~ManagerFixtureLattice() {}
-=======
-    ~ManagerFixture_lattice() {
-    }
->>>>>>> bc5515a4
 
     Lattice<Dim> lattice{};
   };
-}  // rascal
+}  // namespace rascal
 
 #endif /* TEST_LATTICE_H */