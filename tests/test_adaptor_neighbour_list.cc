--- conflicted
+++ resolved
@@ -32,7 +32,6 @@
 #include "test_adaptor.hh"
 #include "structure_managers/adaptor_neighbour_list.hh"
 
-
 namespace rascal {
 
   BOOST_AUTO_TEST_SUITE(neighbour_list_adaptor_test);
@@ -45,21 +44,12 @@
    */
   BOOST_FIXTURE_TEST_CASE(simple_cubic_9_neighbour_list,
                           PairFixtureSimple<StructureManagerCenters>) {
-<<<<<<< HEAD
     constexpr bool verbose{false};
 
     auto npairs = pair_manager.get_nb_clusters(2);
 
     if (verbose)
       std::cout << "npairs " << npairs << std::endl;
-=======
-
-    constexpr bool verbose{false};
-
-    auto npairs = pair_manager.get_nb_clusters(2);
-
-    if (verbose) std::cout << "npairs " << npairs << std::endl;
->>>>>>> fec0826b
 
     int np{0};
     for (auto atom : pair_manager) {
@@ -73,21 +63,11 @@
 
   /* ---------------------------------------------------------------------- */
   //! test if hcp managers are constructed
-<<<<<<< HEAD
   BOOST_FIXTURE_TEST_CASE(constructor_test_hcp, ManagerFixtureTwoHcp) {}
 
   /* ---------------------------------------------------------------------- */
   //! test if fcc managers are constructed
   BOOST_FIXTURE_TEST_CASE(constructor_test_fcc, ManagerFixtureTwoFcc) {}
-=======
-  BOOST_FIXTURE_TEST_CASE(constructor_test_hcp, ManagerFixtureTwoHcp) {
-  }
-
-  /* ---------------------------------------------------------------------- */
-  //! test if fcc managers are constructed
-  BOOST_FIXTURE_TEST_CASE(constructor_test_fcc, ManagerFixtureTwoFcc) {
-  }
->>>>>>> fec0826b
 
   /* ---------------------------------------------------------------------- */
   /**
@@ -98,10 +78,6 @@
    */
   BOOST_FIXTURE_TEST_CASE(test_build_neighbour_simple,
                           PairFixtureSimple<StructureManagerCenters>) {
-<<<<<<< HEAD
-=======
-
->>>>>>> fec0826b
     constexpr bool verbose{false};
 
     //! testing iteration of zerot-th order manager
@@ -137,10 +113,6 @@
    * crystal system.
    */
   BOOST_FIXTURE_TEST_CASE(neighbourlist_test_hcp, ManagerFixtureTwoHcp) {
-<<<<<<< HEAD
-=======
-
->>>>>>> fec0826b
     /*
      * Note: since the cell vectors are different, it is possible that one of
      * the two atoms is repeated into a different cell due to periodicity. This
@@ -152,12 +124,7 @@
 
     using PairManager_t = AdaptorNeighbourList<StructureManagerCenters>;
 
-<<<<<<< HEAD
-    if (verbose)
-      std::cout << "HCP test " << cutoff << std::endl;
-=======
-    if(verbose) std::cout << "HCP test " << cutoff << std::endl;
->>>>>>> fec0826b
+    if (verbose) std::cout << "HCP test " << cutoff << std::endl;
 
     int mult = 3;
 
@@ -240,20 +207,12 @@
    * crystal system.
    */
   BOOST_FIXTURE_TEST_CASE(neighbourlist_test_fcc, ManagerFixtureTwoFcc) {
-<<<<<<< HEAD
-=======
-
->>>>>>> fec0826b
     constexpr bool verbose{false};
 
     using PairManager_t = AdaptorNeighbourList<StructureManagerCenters>;
 
-<<<<<<< HEAD
     if (verbose)
       std::cout << "FCC test " << std::endl;
-=======
-    if (verbose) std::cout << "FCC test " << std::endl;
->>>>>>> fec0826b
 
     int mult = 3;
 
@@ -338,10 +297,6 @@
    * loops to check different cutoffs with the skewedness.
    */
   BOOST_FIXTURE_TEST_CASE(test_neighbour_list_skewed, ManagerFixtureSkew) {
-<<<<<<< HEAD
-=======
-
->>>>>>> fec0826b
     constexpr static bool verbose{false};
 
     constexpr static int ncells{3};
@@ -363,24 +318,15 @@
 
       // loop over cells of different skews
       for (int i{0}; i < ncells; ++i) {
-<<<<<<< HEAD
-=======
-
->>>>>>> fec0826b
         // check different cutoffs
         double cutoff_tmp{cutoff * n_cutoff[k]};
 
         // manager constructed within this loop
         StructureManagerCenters manager;
 
-<<<<<<< HEAD
         if (verbose)
           std::cout << "------------ cells " << i << " shear " << shears[i]
                     << std::endl;
-=======
-        if (verbose) std::cout << "------------ cells " << i
-                               << " shear " << shears[i] << std::endl;
->>>>>>> fec0826b
 
         // get reference data
         auto skewer{unity};
@@ -406,25 +352,16 @@
           // find minimal multiplier to project position out of cubic unit cell
           auto mult{(cell_skw_inv * p).eval()};
           auto mult_floor{mult};
-<<<<<<< HEAD
           for (auto m{0}; m < 3; ++m) {
             mult_floor[m] = std::floor(mult[m]);
           }
-=======
-          for (auto m{0}; m < 3; ++m) {mult_floor[m] = std::floor(mult[m]);}
->>>>>>> fec0826b
           auto m{mult_floor.cwiseAbs().eval()};
 
           if (verbose) {
             std::cout << " mult \n" << mult.transpose() << std::endl;
             std::cout << "  mult_floor \n" << m.transpose() << std::endl;
-<<<<<<< HEAD
             std::cout << "  skewed position  <<<<<<<\n"
                       << p.transpose() << std::endl;
-=======
-            std::cout << "  skewed position  <<<<<<<\n" << p.transpose()
-                      << std::endl;
->>>>>>> fec0826b
           }
           // set new position
           pos_skw.col(j) = p + cell_skw * m;
@@ -457,18 +394,10 @@
 
         // neighbours[i] are the skewed unit cells with adapted positions,
         // neighbours [0] is the unskewed reference cell.
-<<<<<<< HEAD
         BOOST_CHECK_EQUAL_COLLECTIONS(
             neighbours[i].begin(), neighbours[i].end(),
             // expected values from unskewed cell
             neighbours[0].begin(), neighbours[0].end());
-=======
-        BOOST_CHECK_EQUAL_COLLECTIONS(neighbours[i].begin(),
-                                      neighbours[i].end(),
-                                      // expected values from unskewed cell
-                                      neighbours[0].begin(),
-                                      neighbours[0].end());
->>>>>>> fec0826b
       }
       if (verbose) {
         std::cout << "===== Neighbour list result =====" << std::endl;
