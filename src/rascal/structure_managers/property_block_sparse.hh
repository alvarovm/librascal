--- conflicted
+++ resolved
@@ -310,7 +310,6 @@
                                std::get<2>(pos));
       }
 
-<<<<<<< HEAD
       Eigen::Map<const math::Vector_t> flattened(const key_type & key) {
         SortedKey_t skey{key};
         return this->flattened(skey);
@@ -319,23 +318,13 @@
       Eigen::Map<const math::Vector_t> flattened(const SortedKey_t & skey) {
         auto & pos{this->map[skey.get_key()]};
         assert(std::get<1>(pos) * std::get<2>(pos) > 0);
-        return Eigen::Map<const math::Vector_t>(&this->data[std::get<0>(pos)], std::get<1>(pos) * std::get<2>(pos));
-      }
-
-      /**
-       * resize the underlying data to the proper size and can initialize
-       * the elements
-       */
-      template <typename Key_List>
-      void resize(const Key_List & keys, int n_row, int n_col,
-                  const Precision_t & val) {
-        this->resize(keys, n_row, n_col);
-        this->data = val;
-=======
+        return Eigen::Map<const math::Vector_t>(
+            &this->data[std::get<0>(pos)], std::get<1>(pos) * std::get<2>(pos));
+      }
+
       int get_location_by_key(const key_type & key) const {
         SortedKey_t skey{key};
         return this->get_location_by_key(skey);
->>>>>>> 3a211e57
       }
 
       int get_location_by_key(const SortedKey_t & skey) const {
