--- conflicted
+++ resolved
@@ -72,10 +72,7 @@
     constexpr static AdaptorTraits::Strict Strict{AdaptorTraits::Strict::no};
     constexpr static bool HasDirectionVectors{false};
     constexpr static bool HasDistances{false};
-<<<<<<< HEAD
     constexpr static bool HasCenterPair{false};
-=======
->>>>>>> 8bc469fc
     constexpr static int StackLevel{0};
     using LayerByOrder = std::index_sequence<0>;
   };
