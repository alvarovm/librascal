--- conflicted
+++ resolved
@@ -947,57 +947,11 @@
     /**
      * Mesh related stuff for neighbour boxes. Calculate min and max of the mesh
      * in cartesian coordinates and relative to the cell origin.  mesh_min is
-     * the origin of the mesh; mesh_max is the maximum coordinate of the mesh;
+     * the origin of the mesh; mesh_max_coord is the maximum coordinate of the mesh;
      * nboxes_per_dim is the number of mesh boxes in each dimension, not to be
      * confused with the number of cells to ensure periodicity
      */
     for (auto i{0}; i < dim; ++i) {
-<<<<<<< HEAD
-      auto min_coord = cell.row(i).minCoeff();
-      auto max_coord = cell.row(i).maxCoeff();
-      /**
-       * check if cell is minimum 2*cutoff, else increase upper corner to at
-       * least 2*cutoff
-       */
-      min_coord = std::min(0., min_coord);
-      auto mult_cell = std::ceil(max_coord / cutoff);
-      std::cout << "mult_cell " << mult_cell << std::endl;
-      mult_cell = std::max(2., mult_cell);
-
-      max_coord = mult_cell * cutoff;
-
-      std::cout << "min coord " << min_coord << std::endl;
-      std::cout << "max coord " << max_coord << std::endl;
-      mesh_min_coord[i] = min_coord - cutoff;
-      mesh_max_coord[i] = max_coord + cutoff;
-    }
-
-    std::cout << "mesh_min_coord origin "
-      << mesh_min_coord[0] << " "
-      << mesh_min_coord[1] << " "
-      << mesh_min_coord[2] << std::endl;
-    std::cout << "mesh_max_coord origin "
-      << mesh_max_coord[0] << " "
-      << mesh_max_coord[1] << " "
-      << mesh_max_coord[2] << std::endl;
-
-    //! now find multipliers of the cell in cell coordinates for repetitions
-    auto cell_mult_min = cell.ldlt().solve(mesh_min_coord);
-    auto cell_mult_max = cell.ldlt().solve(mesh_max_coord);
-    std::cout << "low "
-      << cell_mult_min(0) << " "
-      << cell_mult_min(1) << " "
-      << cell_mult_min(2) << std::endl;
-    std::cout << "high "
-      << cell_mult_max(0) << " "
-      << cell_mult_max(1) << " "
-      << cell_mult_max(2) << std::endl;
-    for (auto i{0}; i < dim; ++i) {
-      m_min[i] = std::min(-1., std::floor(cell_mult_min(i)));
-      m_max[i] = std::ceil(cell_mult_max(i));
-      auto ds = mesh_max_coord[i] - mesh_min_coord[i];
-      nboxes_per_dim[i] = int(ds / cutoff) + 1;
-=======
       auto min_coord = std::min(0., cell.row(i).minCoeff());
       auto max_coord = std::max(0., cell.row(i).maxCoeff());
 
@@ -1006,11 +960,11 @@
        * sorting of atom position e.g. at x = (0,0,0).
        */
       auto epsilon = 0.25*cutoff;
-      mesh_min[i] = min_coord - cutoff - epsilon;
-      auto lmesh = std::fabs(mesh_min[i]) + max_coord + cutoff;
+      mesh_min_coord[i] = min_coord - cutoff - epsilon;
+      auto lmesh = std::fabs(mesh_min_coord[i]) + max_coord + cutoff;
       int n = std::ceil(lmesh / cutoff);
-      auto lmax = n * cutoff - std::fabs(mesh_min[i]);
-      mesh_max[i] = lmax;
+      auto lmax = n * cutoff - std::fabs(mesh_min_coord[i]);
+      mesh_max_coord[i] = lmax;
       nboxes_per_dim[i] = n;
     }
 
@@ -1023,8 +977,8 @@
     Eigen::MatrixXd xpos(dim, ncorners);
     std::array<double, dim*2> mesh_bounds{};
     for (auto i{0}; i<dim; ++i) {
-      mesh_bounds[i] = mesh_min[i];
-      mesh_bounds[i+dim] = mesh_max[i];
+      mesh_bounds[i] = mesh_min_coord[i];
+      mesh_bounds[i+dim] = mesh_max_coord[i];
     }
     // TODO: find way to initialize eigen column with std::array
     int n{0};
@@ -1033,37 +987,17 @@
         xpos(i,n) = coord[i];
       }
       n++;
->>>>>>> 9056335a
     }
     //! solve for all multipliers
     auto multiplicator = cell.ldlt().solve(xpos);
     auto xmin = multiplicator.rowwise().minCoeff();
     auto xmax = multiplicator.rowwise().maxCoeff();
 
-<<<<<<< HEAD
-    std::cout << "===== " << std::endl;
-    std::cout << "natoms " << this->get_size() << std::endl;
-    std::cout << "cutoff " << cutoff << std::endl;
-
-    std::cout << "m_min "
-              << m_min[0] << " "
-              << m_min[1] << " "
-              << m_min[2] << " " << std::endl;
-    std::cout << "m_max "
-              << m_max[0] << " "
-              << m_max[1] << " "
-              << m_max[2] << " " << std::endl;
-    std::cout << "nboxes "
-              << nboxes_per_dim[0] << " "
-              << nboxes_per_dim[1] << " "
-              << nboxes_per_dim[2] << std::endl;
-=======
     for (auto i{0}; i < dim; ++i) {
       //! +/- 1 because of the "zero" cell, the cell itself
       m_min[i] = std::floor(xmin(i)) - 1;
       m_max[i] = std::ceil(xmax(i)) + 1;
     }
->>>>>>> 9056335a
 
     /**
      * TODO possible future optimization for cells large triclinicity: use
@@ -1093,30 +1027,6 @@
     //! generate ghost atom indices and position
     for (auto atom : this->get_manager()) {
       auto pos = atom.get_position();
-<<<<<<< HEAD
-      for (auto i{0}; i < dim; ++i) {
-        if(periodicity[i]) {
-          //! exclude m=0, because it is the i atom itself
-          for(auto m{m_min[i]}; m < m_max[i]; ++m) {
-            if (m != 0) {
-              //! shift i atom along cell vector i
-              auto pos_ghost = pos + cell.col(i)*m;
-
-              //! shift position to mesh origin
-              auto pos_lower  = pos_ghost.array() - mesh_min_coord.array();
-              auto pos_greater  = pos_ghost.array() - mesh_max_coord.array();
-
-              //! check if shifted position inside mesh
-              auto f_lt = (pos_lower.array() > 0.).all();
-              auto f_gt = (pos_greater.array() < 0.).all();
-
-              if (f_lt and f_gt) {
-                //! next atom index is size, since start is at index = 0
-                auto new_atom_index = this->get_size_with_ghosts();
-                this->add_ghost_atom(new_atom_index, pos_ghost);
-              }
-            }
-=======
 
       for (auto && p_image : internal::PeriodicImages<dim>
         {periodic_min, repetitions, ntot}) {
@@ -1132,14 +1042,13 @@
             pos_ghost += cell.col(i) * p_image[i];
           }
 
-          auto flag_inside = internal::position_in_bounds(mesh_min,
-                                                          mesh_max,
+          auto flag_inside = internal::position_in_bounds(mesh_min_coord,
+                                                          mesh_max_coord,
                                                           pos_ghost);
           if (flag_inside) {
             //! next atom index is size, since start is at index = 0
             auto new_atom_index = this->get_size_with_ghosts();
             this->add_ghost_atom(new_atom_index, pos_ghost);
->>>>>>> 9056335a
           }
         }
       }
@@ -1150,70 +1059,28 @@
 
     // i-atoms sorting into boxes
     for (size_t i{0}; i < this->n_i_atoms; ++i) {
-<<<<<<< HEAD
-      auto pos = this->get_position(i);
-      auto dpos = pos - mesh_min_coord;
-      auto idx = internal::get_box_index(dpos, cutoff, nboxes_per_dim);
-=======
       Vector_t pos = this->get_position(i);
-      Vector_t dpos = pos - mesh_min;
+      Vector_t dpos = pos - mesh_min_coord;
       auto idx = internal::get_box_index(dpos, cutoff);
->>>>>>> 9056335a
       atom_id_cell[idx].push_back(i);
     }
 
     //! ghost atoms sorting into boxes
     for (size_t i{0}; i < this->n_j_atoms; ++i) {
-<<<<<<< HEAD
-      auto ghost_pos = this->get_ghost_position(i);
-      auto dpos = ghost_pos - mesh_min_coord;
-      auto idx  = internal::get_box_index(dpos, cutoff, nboxes_per_dim);
-=======
       Vector_t ghost_pos = this->get_ghost_position(i);
-      Vector_t dpos = ghost_pos - mesh_min;
+      Vector_t dpos = ghost_pos - mesh_min_coord;
       auto idx  = internal::get_box_index(dpos, cutoff);
->>>>>>> 9056335a
       auto ghost_atom_index = i + this->n_i_atoms;
       atom_id_cell[idx].push_back(ghost_atom_index);
     }
 
-<<<<<<< HEAD
-    std::cout << "mesh origin "
-              << mesh_min_coord[0] << " "
-              << mesh_min_coord[1] << " "
-              << mesh_min_coord[2] << std::endl;
-    std::cout << "mesh maximum "
-              << mesh_max_coord[0] << " "
-              << mesh_max_coord[1] << " "
-              << mesh_max_coord[2] << std::endl;
-
-=======
->>>>>>> 9056335a
     //! go through atoms and build neighbour list
     int offset{0};
     for (size_t i{0}; i < this->n_i_atoms; ++i) {
       int nneigh{0};
-<<<<<<< HEAD
-      auto pos = this->get_position(i);
-      std::cout << "pos i " << i << ". "
-        << pos(0) << " "
-        << pos(1) << " "
-        << pos(2) << std::endl;
-      auto dpos = pos - mesh_min_coord;
-      std::cout << "dpos "
-        << dpos(0) << " "
-        << dpos(1) << " "
-        << dpos(2) << std::endl;
-      auto idx = internal::get_box_index(dpos, cutoff, nboxes_per_dim);
-      std::cout << "box idx "
-        << idx[0] << " "
-        << idx[1] << " "
-        << idx[2] << std::endl;
-=======
       Vector_t pos = this->get_position(i);
-      Vector_t dpos = pos - mesh_min;
+      Vector_t dpos = pos - mesh_min_coord;
       auto idx = internal::get_box_index(dpos, cutoff);
->>>>>>> 9056335a
       auto current_j_atoms = internal::get_neighbours(i, idx, atom_id_cell);
 
       for (auto j : current_j_atoms) {
