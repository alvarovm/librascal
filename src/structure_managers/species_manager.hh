--- conflicted
+++ resolved
@@ -43,7 +43,6 @@
 
 namespace rascal {
 
-<<<<<<< HEAD
   namespace internal {
 
     namespace {
@@ -114,22 +113,6 @@
     SpeciesManager() = delete;
 
     SpeciesManager(ManagerImplementation& manager);
-=======
-  template <class NeighManager, int MaxLayer, int Layer = 0>
-  class SpeciesManager {
-   public:
-    using Species_t = int;
-    using Dummy_t = char;
-    using SubManagerType =
-      std::conditional_t<(Layer != MaxLayer),
-                         SpeciesManager<NeighManager, MaxLayer, Layer+1>,
-                         Dummy_t>;
-    //! Default constructor
-    SpeciesManager() = delete;
-
-    //! Construct from an existing StructureManager
-    explicit SpeciesManager(NeighManager & manager);
->>>>>>> dc6e3705
 
     //! Copy constructor
     SpeciesManager(const SpeciesManager & other) = delete;
@@ -180,7 +163,6 @@
       }
     }
 
-<<<<<<< HEAD
   protected:
 
     //! underlying structure manager to be filtered upon update()
@@ -188,12 +170,6 @@
     //! storage by cluster order for the filtered managers
     internal::FilterContainer_t<ManagerImplementation, MaxOrder> filters;
   private:
-=======
-   protected:
-    std::array<Species_t, Layer> fixed_species;
-    std::map<Species_t, BasisFunManager>;
-    std::map<Species_t, SubManagerType>;
->>>>>>> dc6e3705
   };
 
 
