/**
 * file   neighbourhood_manager_lammps.hh
 *
 * @author Till Junge <till.junge@epfl.ch>
 *
 * @date   05 Apr 2018
 *
 * @brief Neighbourhood manager for lammps neighbourhood lists
 *
 * Copyright © 2018 Till Junge, COSMO (EPFL), LAMMM (EPFL)
 *
 * rascal is free software; you can redistribute it and/or
 * modify it under the terms of the GNU General Public License as
 * published by the Free Software Foundation, either version 3, or (at
 * your option) any later version.
 *
 * rascal is distributed in the hope that it will be useful, but
 * WITHOUT ANY WARRANTY; without even the implied warranty of
 * MERCHANTABILITY or FITNESS FOR A PARTICULAR PURPOSE. See the GNU
 * General Public License for more details.
 *
 * You should have received a copy of the GNU General Public License
 * along with GNU Emacs; see the file COPYING. If not, write to the
 * Free Software Foundation, Inc., 59 Temple Place - Suite 330,
 * Boston, MA 02111-1307, USA.
 */


#ifndef NEIGHBOURHOOD_MANAGER_LAMMPS_H
#define NEIGHBOURHOOD_MANAGER_LAMMPS_H

#include "neighbourhood_managers/neighbourhood_manager_base.hh"

#include <stdexcept>
#include <vector>

namespace rascal {
  //! forward declaration for traits
  class NeighbourhoodManagerLammps;

  /**
   * traits specialisation for Lammps manager The traits are used for vector
   * allocation and further down the processing chain to determine what
   * functionality the given NeighbourhoodManager already contains to avoid
   * recomputation.  See also the implementation of adaptors.
   */
  template <>
  struct NeighbourhoodManager_traits<NeighbourhoodManagerLammps> {
    constexpr static int Dim{3};
    constexpr static size_t MaxLevel{2};
    constexpr static AdaptorTraits::Strict Strict{AdaptorTraits::Strict::no};
    using DepthByDimension = std::index_sequence<0, 0>;
  };

  //----------------------------------------------------------------------------//
  //! Definition of the new NeighbourhoodManagerLammps class.
  class NeighbourhoodManagerLammps:
    //! It inherits publicly everything from the base class
    public NeighbourhoodManagerBase<NeighbourhoodManagerLammps>
  {
  public:
    using traits = NeighbourhoodManager_traits<NeighbourhoodManagerLammps>;
    using Parent = NeighbourhoodManagerBase<NeighbourhoodManagerLammps>;
    using Vector_ref = typename Parent::Vector_ref;
    // using AtomRef_t = typename Parent::AtomRef;
    // template <size_t Level>
    // using ClusterRef_t = typename Parent::template ClusterRef<Level>;

    //! Default constructor
    NeighbourhoodManagerLammps() = default;

    //! Copy constructor
    NeighbourhoodManagerLammps(const NeighbourhoodManagerLammps & other) = delete;

    //! Move constructor
    NeighbourhoodManagerLammps(NeighbourhoodManagerLammps && other) = default;

    //! Destructor
    virtual ~NeighbourhoodManagerLammps() = default;

    //! Copy assignment operator
    NeighbourhoodManagerLammps
    & operator=(const NeighbourhoodManagerLammps & other) = delete;

    //! Move assignment operator
    NeighbourhoodManagerLammps
    & operator=(NeighbourhoodManagerLammps && other) = default;

    /**
     * resetting is required every time the list changes. Here, this
     * is implemented without explicit dependency to lammps. The
     * signature could be simplified by including lammps as a
     * dependency, but it is unclear that the convenience would
     * outweigh the hassle of maintaining the dependency.
     *
     * @param inum Property `inum` in the lammps `NeighList` structure
     *
     * @param tot_num sum of the properties `nlocal` and `nghost` in the
     *                lammps `Atom` structure
     *
     * @param ilist Property `ilist` in the lammps `NeighList` structure
     *
     * @param numneigh Property `numneigh` in the lammps `NeighList` structure
     *
     * @param firstneigh Property `firstneigh` in the lammps `NeighList` structure
     *
     * @param x Property `x` in the lammps `Atom` structure
     *
     * @param f Property `f` in the lammps `Atom` structure
     *
     * @param type Property `type` in the lammps `Atom` structure
     *
     * @param eatom per-atom energy
     *
     * @param vatom per-atom virial
     */
    void update(const int & inum, const int & tot_num,
                int * ilist, int * numneigh, int ** firstneigh,
                double ** x, double ** f, int * type,
                double * eatom, double ** vatom);



    //! return position vector of an atom given the atom index
    inline Vector_ref get_position(const size_t & atom_index) {
      auto * xval{this->x[atom_index]};
      return Vector_ref(xval);
    }

<<<<<<< HEAD
    // return position of neighbor
=======
    //! return position vector of the last atom in the cluster
>>>>>>> c5f68530
    template<size_t Level, size_t Depth>
    inline Vector_ref get_neighbour_position(const ClusterRefBase<Level,
                                             Depth> & cluster) {
      static_assert(Level > 1,
                    "Only possible for Level > 1.");
      static_assert(Level <= traits::MaxLevel,
                    "Level too large, not available.");

      return this->get_position(cluster.back());
    }

    //! return number of I atoms in the list
    inline size_t get_size() const {
      return this->inum;
    }

    //! return the number of neighbours of a given atom
    template<size_t Level, size_t Depth>
    inline size_t get_cluster_size(const ClusterRefBase<Level, Depth> & cluster)
      const {
      static_assert(Level < traits::MaxLevel,
                    "this implementation only handles atoms and pairs");
      return this->numneigh[cluster.back()];
    }

    //! return the index-th neighbour of the last atom
    //! in a cluster with cluster_size = 1 (atoms)
    //! which can be used to construct pairs
    template<size_t Level, size_t Depth>
    inline int get_cluster_neighbour(const ClusterRefBase<Level, Depth>
                                     & cluster,
                                     size_t index) const {
      static_assert(Level == traits::MaxLevel-1,
                    "this implementation only handles atoms and identify its index-th neighbour.");
      auto && i_atom_id{cluster.back()};
      return this->firstneigh[std::move(i_atom_id)][index];
    }

    /**
     * return the atom_index of the index-th atom in manager parent here is
     * dummy and is used for consistency in other words, atom_index is the
     * global LAMMPS atom index.
     */
    inline int get_cluster_neighbour(const Parent & /*cluster*/,
                                     size_t index) const {
      return this->ilist[index];
    }

    /**
     * provided an atom, returns the cumulative numbers of pairs
     * up to the first pair in which the atom is the I atom
     * this only works for atom
     */
    template<size_t Level>
    inline size_t get_offset_impl(const std::array<size_t, Level>
                                  & counters) const;

    /**
     * return the number of clusters of size cluster_size.
     * Can only handle cluster_size 1 (atoms) and cluster_size 2 (pairs).
    */
    size_t get_nb_clusters(int cluster_size) const;

  protected:
    int inum{};
    int tot_num{}; //includes ghosts
    int * ilist{};
    int * numneigh{};
    int ** firstneigh{};
    double **x{}; //! pointer to pointer
    double **f{};
    int * type{};
    double * eatom{};
    double ** vatom{};
    int nb_pairs{}; //! number of clusters with cluster_size=2 (pairs)
    std::vector<int> offsets{};

  private:
  };


  /*
   * provided an atom, returns the cumulative numbers of pairs
   * up to the first pair in which the atom is the I atom
   * this only works for atom
   */
  template<size_t Level>
  inline size_t NeighbourhoodManagerLammps::
  get_offset_impl(const std::array<size_t, Level> & counters) const {
    static_assert (Level == 1, "this manager can only give the offset "
                   "(= starting index) for a pair iterator, given the i atom "
                   "of the pair");
      return this->offsets[counters.front()];
  }
}  // rascal

#endif /* NEIGHBOURHOOD_MANAGER_LAMMPS_H */<|MERGE_RESOLUTION|>--- conflicted
+++ resolved
@@ -127,11 +127,7 @@
       return Vector_ref(xval);
     }
 
-<<<<<<< HEAD
-    // return position of neighbor
-=======
     //! return position vector of the last atom in the cluster
->>>>>>> c5f68530
     template<size_t Level, size_t Depth>
     inline Vector_ref get_neighbour_position(const ClusterRefBase<Level,
                                              Depth> & cluster) {
