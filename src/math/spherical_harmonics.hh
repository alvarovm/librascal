/**
 * file   spherical_harmonics.hh
 *
 * @author  Felix Musil <felix.musil@epfl.ch>
 * @author  Max Veit <max.veit@epfl.ch>
 * @author  Alex
 *
 * @date   14 October 2018
 *
 * @brief implementation of the spherical harmonics, optimized, with gradients
 *
 * Copyright  2018  Felix Musil, Max Veit, COSMO (EPFL), LAMMM (EPFL)
 *
 * Rascal is free software; you can redistribute it and/or
 * modify it under the terms of the GNU Lesser General Public License as
 * published by the Free Software Foundation, either version 3, or (at
 * your option) any later version.
 *
 * Rascal is distributed in the hope that it will be useful, but
 * WITHOUT ANY WARRANTY; without even the implied warranty of
 * MERCHANTABILITY or FITNESS FOR A PARTICULAR PURPOSE. See the GNU
 * Lesser General Public License for more details.
 *
 * You should have received a copy of the GNU Lesser General Public License
 * along with this software; see the file LICENSE. If not, write to the
 * Free Software Foundation, Inc., 59 Temple Place - Suite 330,
 * Boston, MA 02111-1307, USA.
 */

#ifndef SRC_MATH_SPHERICAL_HARMONICS_HH_
#define SRC_MATH_SPHERICAL_HARMONICS_HH_

#include "math_utils.hh"
#include <iostream>
#include <vector>

namespace rascal {
  namespace math {
    /**
     * Compute a full set of spherical harmonics (optimized version)
     *
     * Follows the algorithm described in https://arxiv.org/abs/1410.1748
     *
     * In brief, this class computes the real spherical harmonics where the
     * imaginary components of the usual complex functions are instead stored
     * in the negative-m indices:
     *
     * //clang-format off (mangles comments horribly)
     *
     *               ╭ √((2l+1)/(2*π) * (l+m)!/(l-m)!)
     *               |                    P_l^-m(cos(θ)) sin(-mφ)   for m<0
     *               |
     * Y_l^m(θ, φ) = ┤ √((2l+1)/(4*π)) P_l(cos(θ))                  for m==0
     *               |
     *               ╰ √((2l+1)/(2*π) * (l-m)!/(l+m)!)
     *                                    P_l^m(cos(θ)) cos(mφ)     for m>0
     *
     * //clang-format on
     *
     * In case you're wondering why it's 1/2π on the m=/=0 components (instead
     * of 1/4π), there's an extra factor of 1/2 that comes from integrating
     * cos² or sin² over the full circle of φ, so these are indeed normalized
     * in the same sense as the complex spherical harmonics:
     *
     * ∫∫_(Sphere) dΩ Y_l^m(θ, φ) Y_l'^m'(θ, φ) = δ_(ll')δ_(mm')
     *
     * (this extra factor of 1/√2 is not included in the normalization of the
     * associated Legendre polynomials defined above; however, all other
     * normalization factors are.)
     *
     * Cartesian gradients can optionally be computed in addition.
     *
     * Part of the efficiency derives from moving the direction-independent
     * calculations into a separate precompute() method; you must therefore call
     * precompute() (which also sets max_l) before any call to calc().
     *
     * Once calc() has been called for a direction vector, the results can be
     * retrieved with get_harmonics() (and the gradients, if computed, with
     * get_harmonics_derivatives())
     *
     * Note the storage order of the harmonics components here follows the
     * "compressed" format, with the l index varying the slowest, from 0 to
     * l_max, and m varying from -l to l for each value of l, for a total of
     * (l_max+1)^2 components.  For example, the first few entries of the array
     * would have the (l, m) numbers: (0,0) (1,-1) (1,0) (1, 1) (2, -2)....
     */
    class SphericalHarmonics {
     protected:
      using Matrix_Ref = typename Eigen::Ref<const Matrix_t>;
      using MatrixX2_Ref = typename Eigen::Ref<const MatrixX2_t>;
      using Vector_Ref = typename Eigen::Ref<const Vector_t>;
      // using Vector_Ref = typename Eigen::Ref<const Eigen::VectorXd>;

      size_t max_angular{0};
      Vector_t angular_coeffs1{};
      Vector_t angular_coeffs2{};
      Vector_t harmonics{};
      Matrix_t assoc_legendre_polynom{};
      MatrixX2_t cos_sin_m_phi{};
      Matrix_t coeff_a{};
      Matrix_t coeff_b{};
      // derivative related member variables
      bool calculate_derivatives{false};
      bool derivatives_precomputed{false};
      Matrix_t harmonics_derivatives{};
      Matrix_t plm_factors{};
      Vector_t legendre_polynom_differences{};
      Vector_t phi_derivative_factors{};

     public:
      /** Constructs the class, but doesn't precompute or set anything */
      SphericalHarmonics() {}

      /**
       * Construct a SphericalHarmonics class with a default setting for whether
       * to calculate the gradients
       *
       * Remember to call precompute to finish initialization
       */
      explicit SphericalHarmonics(bool calculate_derivatives)
          : calculate_derivatives{calculate_derivatives} {}

      /**
       * Precomputes as many parameters as possible
       *
       * @param max_angular Maximum angular momentum number 'l'
       *
       * @pararm calculate_derivatives Whether to precompute for the derivatives
       *     as well.  If the internal default (set at construction) is false,
       *     but the value provided here is true, the internal default will be
       *     set to true.  If the value provided here is false (default
       *     argument) then the internal default is not changed; derivatives
       *     will be precomputed only if the internal default is true.
       */
      void precompute(size_t max_angular, bool calculate_derivatives = false) {
        using math::pow;
        using std::sqrt;
        this->max_angular = max_angular;
        this->harmonics =
            Vector_t::Zero((this->max_angular + 1) * (this->max_angular + 1));
        // Note the ALPs need an extra zero column to allow natural use of the
        // raising and lowering operators (specifically P_l^(l+1), which should
        // give zero).
        this->assoc_legendre_polynom =
            Matrix_t::Zero(this->max_angular + 1, this->max_angular + 2);
        this->coeff_a =
            Matrix_t::Zero(this->max_angular + 1, 2 * this->max_angular + 1);
        this->coeff_b =
            Matrix_t::Zero(this->max_angular + 1, 2 * this->max_angular + 1);
        this->cos_sin_m_phi = MatrixX2_t::Zero(this->max_angular + 1, 2);

        for (size_t angular_l{0}; angular_l < this->max_angular + 1;
             angular_l++) {
          double lsq = angular_l * angular_l;
          double lm1sq = (angular_l - 1) * (angular_l - 1);
          // TODO(alex) vectorize
          for (size_t m_count{0}; m_count < angular_l + 1; m_count++) {
            double msq = m_count * m_count;
            this->coeff_a(angular_l, m_count) =
                sqrt((4 * lsq - 1.0) / (lsq - msq));
            this->coeff_b(angular_l, m_count) =
                -1.0 * sqrt((lm1sq - msq) / (4 * lm1sq - 1.0));
          }
        }
        // this->angular_coeffs1.reserve(this->max_angular);
        this->angular_coeffs1 = Vector_t::Zero(this->max_angular + 1);
        this->angular_coeffs2 = Vector_t::Zero(this->max_angular + 1);
        for (size_t angular_l{0}; angular_l < this->max_angular + 1;
             angular_l++) {
          angular_coeffs1(angular_l) = sqrt(2 * angular_l + 1);
          angular_coeffs2(angular_l) = -sqrt(1.0 + 0.5 / angular_l);
        }

        // We want to precompute derivative information in almost any case
        if (calculate_derivatives or this->calculate_derivatives) {
          if (not this->calculate_derivatives) {
            this->calculate_derivatives = true;
          }
          this->harmonics_derivatives =
              Matrix_t::Zero(3, pow(this->max_angular + 1, 2));
          this->plm_factors =
              Matrix_t::Zero(this->max_angular + 1, this->max_angular + 1);
          // TODO(alex) can be done with broadcasting and setting half of matrix
          // to zero, but we are actually only calculating the rectangular part,
          // what is faster?
          for (size_t angular_l{0}; angular_l < this->max_angular + 1;
               angular_l++) {
            Vector_t m_counts =
                Eigen::VectorXd::LinSpaced(angular_l + 1, 0, angular_l);
            this->plm_factors.row(angular_l).head(angular_l + 1) =
                ((angular_l - m_counts.array()) *
                 (angular_l + m_counts.array() + 1))
                    .sqrt();
          }
          this->legendre_polynom_differences =
              Vector_t::Zero(this->max_angular);
          this->phi_derivative_factors = Vector_t::Zero(this->max_angular);
          this->derivatives_precomputed = true;
        }
      }

      /**
       * Compute a set of normalized associated Legendre polynomials
       *
       * These are normalized for use in computing the real spherical harmonics;
       * see the class documentation for details.  In particular, the m==0
       * harmonics require an extra factor of 1/√2.  The negative-m functions
       * are not computed due to symmetry.
       *
       * @param cos_theta (aka x) Where to evaluate the polynomial
       *
       * Stores the results as an (Eigen)matrix containing the evaluated
       * polynomials, sized l_max by (2*lmax + 1); the row is indexed by l and
       * the column by m >= 0.
       */
      void compute_assoc_legendre_polynom(double cos_theta) {
        using math::pow;
        using std::sqrt;
        double sin_theta = sqrt(1.0 - pow(cos_theta, 2));
        const double SQRT_INV_2PI = sqrt(0.5 / PI);
        // Compute the associated Legendre polynomials: l < 2 are special cases
        // These include the normalization factors usually needed in the
        // spherical harmonics
        double l_accum{SQRT_INV_2PI};
        this->assoc_legendre_polynom(0, 0) = SQRT_INV_2PI;
        if (this->max_angular > 0) {
          this->assoc_legendre_polynom(1, 0) =
              cos_theta * SQRT_THREE * SQRT_INV_2PI;
          l_accum = l_accum * -sqrt(3.0 / 2.0) * sin_theta;
          this->assoc_legendre_polynom(1, 1) = l_accum;
        }
        for (size_t angular_l{2}; angular_l < this->max_angular + 1;
             angular_l++) {
          // for l > 1 : Use the recurrence relation
          // TODO(max-veit) don't bother calculating m =/= 0 if sin(theta) == 0
          //                (z-axis)
          // avoid making temp by breaking down the operation in 3 parts
          this->assoc_legendre_polynom.row(angular_l)
              .head(angular_l - 1)
              .array() =
              cos_theta * this->assoc_legendre_polynom.row(angular_l - 1)
                              .head(angular_l - 1)
                              .array();
<<<<<<< HEAD
          this->assoc_legendre_polynom.row(angular_l)
              .head(angular_l - 1)
              .array() +=
              this->coeff_b.row(angular_l).head(angular_l - 1).array() *
              this->assoc_legendre_polynom.row(angular_l - 2)
                  .head(angular_l - 1)
                  .array();
          this->assoc_legendre_polynom.row(angular_l)
              .head(angular_l - 1)
=======
          this->assoc_legendre_polynom.row(angular_l)
              .head(angular_l - 1)
              .array() +=
              this->coeff_b.row(angular_l).head(angular_l - 1).array() *
              this->assoc_legendre_polynom.row(angular_l - 2)
                  .head(angular_l - 1)
                  .array();
          this->assoc_legendre_polynom.row(angular_l)
              .head(angular_l - 1)
>>>>>>> 8ba2909a
              .array() *=
              this->coeff_a.row(angular_l).head(angular_l - 1).array();

          this->assoc_legendre_polynom(angular_l, angular_l - 1) =
              // cos_theta * sqrt(2 * angular_l + 1) * l_accum;
              l_accum * cos_theta * this->angular_coeffs1(angular_l);
          l_accum = l_accum * sin_theta * this->angular_coeffs2(angular_l);
          this->assoc_legendre_polynom(angular_l, angular_l) = l_accum;
        }
      }

      /**
       * Compute a full set of spherical harmonics given a direction vector.
       * If calculate_derivatives flag is on, the derivatives are additionally
       * computed.
       *
       * @param direction   unit vector giving the angles
       *                    (arguments for the Y_l^m)
       *
       * @param calculate_derivatives       Compute the gradients too?
       *
       * @return void, results have to be retrieved with get functions
       *
       * @warning Prints warning and normalizes direction if it is not 
       *          already normalized.
       */
      void calc(const Eigen::Ref<const Eigen::Vector3d> & direction,
                bool calculate_derivatives) {
        using math::pow;
        using std::sqrt;
        Eigen::Vector3d direction_normed;
        if (std::abs((direction[0] * direction[0] +
                      direction[1] * direction[1] +
                      direction[2] * direction[2]) -
                     1.0) > math::dbl_ftol) {
          std::cerr << "Warning: SphericalHarmonics::calc()";
          std::cerr << ": Direction vector unnormalized, normalizing it now";
          std::cerr << std::endl;
          direction_normed = direction / direction.norm();
        } else {
          direction_normed = direction;
        }

        // The cosine against the z-axis is just the z-component of the
        // direction vector
        double cos_theta = direction_normed[2];
        // The less efficient, but more intuitive implementation:
        // double phi = std::atan2(direction[1], direction[0]);
        double sqrt_xy = std::hypot(direction_normed[0], direction_normed[1]);
        // For a vector along the z-axis, define phi=0
        double cos_phi{1.0}, sin_phi{0.0};
        if (sqrt_xy >= math::dbl_ftol) {
          cos_phi = direction_normed[0] / sqrt_xy;
          sin_phi = direction_normed[1] / sqrt_xy;
        }

        this->compute_assoc_legendre_polynom(cos_theta);
        this->compute_cos_sin_angle_multiples(cos_phi, sin_phi);

        this->compute_spherical_harmonics();
        if (calculate_derivatives) {
          if (this->derivatives_precomputed) {
            // A rose, by any other name, would have the same exact value
            // double sin_theta = sqrt(1.0 - cos_theta*cos_theta);
            double sin_theta{sqrt_xy};
            this->compute_spherical_harmonics_derivatives(sin_theta, cos_theta,
                                                          sin_phi, cos_phi);
          } else {
            // TODO(max) do we just precompute here instead of throwing a rude
            // error?
            std::stringstream err_str{};
            err_str
                << "Resources for computation of dervatives have not been "
                   "initialized. Please set calculate_derivatives flag on "
                   "construction of the SphericalHarmonics object or during "
                   "precomputation.";
            throw std::runtime_error(err_str.str());
          }
        }
      }

      /**
       * Allows usage of calc member function with a default parameter for
       * the calculate_derivatives variable.
       */
      void calc(const Eigen::Ref<const Eigen::Vector3d> & direction) {
        this->calc(direction, this->calculate_derivatives);
      }

      /**
       * Compute cos(mφ) and sin(mφ) from the recurrence relations
       *
       * The relations are (these are the same recurrence relations used to
       * calculate the Chebyshev polynomials):
       *
       * cos(mφ) = 2cos(φ)cos((m-1)φ) - cos((m-2)φ)
       * sin(mφ) = 2cos(φ)sin((m-1)φ) - sin((m-2)φ)
       *
       * and they require only cos(φ) and sin(φ) to start.
       *
       * @param cos_phi Value of cos(φ) to start the relation
       *
       * @param sin_phi Value of sin(φ) to start the relation
       *
       * Stores the results as an (Eigen)matrix, sized max_m by 2 with the
       * cos(mφ) stored in the first column and sin(mφ) in the second column,
       * with m being the row index
       */
      void compute_cos_sin_angle_multiples(const double & cos_phi,
                                           const double & sin_phi) {
        for (size_t m_count{0}; m_count < this->max_angular + 1; m_count++) {
          if (m_count == 0) {
            this->cos_sin_m_phi.row(m_count) << 1.0, 0.0;
          } else if (m_count == 1) {
            this->cos_sin_m_phi.row(m_count) << cos_phi, sin_phi;
          } else {
            this->cos_sin_m_phi.row(m_count) =
                2.0 * cos_phi * this->cos_sin_m_phi.row(m_count - 1) -
                this->cos_sin_m_phi.row(m_count - 2);
          }
        }
      }

      /**
       * Combine the associated Legendre polynomials with the cos/sin(mφ) to
       * compute the final spherical harmonics
       *
       * Stores the results as an (Eigen)matrix, sized (l_max+1)^2.  The index
       * collects l and m quantum numbers stored in compact format (m varies
       * fastest, from -l to l, and l from 0 to l_max).
       *
       */
      void compute_spherical_harmonics() {
        size_t lm_base{0};  // starting point for storage
        for (size_t angular_l{0}; angular_l < this->max_angular + 1;
             angular_l++) {
          // uses symmetry of spherical harmonics,
          // careful with the storage order
          // TODO(alex) please clarify -- is it the same storage order we had
          // before (i.e. negative-m components first)?  If so, please refer to
          // the above documentation or delete this comment -- Max
          this->harmonics.segment(lm_base + angular_l, angular_l + 1) =
              this->assoc_legendre_polynom.row(angular_l)
                  .head(angular_l + 1)
                  .array() *
              cos_sin_m_phi.col(0).head(angular_l + 1).transpose().array();
          this->harmonics.segment(lm_base, angular_l + 1) =
              (this->assoc_legendre_polynom.row(angular_l)
                   .head(angular_l + 1)
                   .array() *
               cos_sin_m_phi.col(1).head(angular_l + 1).transpose().array())
                  .reverse();
          this->harmonics(lm_base + angular_l) =
              this->assoc_legendre_polynom(angular_l, 0) * INV_SQRT_TWO;
          lm_base += 2 * angular_l + 1;
        }  // for (l in [0, lmax])
      }

      /**
       * Compute a full set of spherical harmonics and their Cartesian gradients
       *
       * Spherical harmonics are defined as described in
       * compute_spherical_harmonics().  Gradients are defined with respect
       * to motion of the central atom, which is the opposite sign of the usual
       * definition with respect to the _arguments_ of the Y_l^m.  The actual
       * Cartesian gradients include an extra factor of 1/r that is not included
       * here; the rest is independent of radius.
       *
       * Results are stored as in compute_spherical_harmonics(), but with an
       * extra (row) index for the x, y, and z Cartesian components.
       *
       */
      void compute_spherical_harmonics_derivatives(double sin_theta,
                                                   double cos_theta,
                                                   double sin_phi,
                                                   double cos_phi) {
        using std::pow;
        using std::sqrt;

        // angular_l = 0
        // d/dx, d/dy, d/dz
        this->harmonics_derivatives.col(0).setZero();

        // angular_l > 0
        size_t l_block_index{1};
        for (size_t angular_l{1}; angular_l < this->max_angular + 1;
             angular_l++) {
          // legendre_polynom_difference
          legendre_polynom_differences.head(angular_l) =
              this->plm_factors.row(angular_l).segment(0, angular_l).array() *
                  this->assoc_legendre_polynom.row(angular_l)
                      .segment(0, angular_l)
                      .array() -
              this->plm_factors.row(angular_l).segment(1, angular_l).array() *
                  this->assoc_legendre_polynom.row(angular_l)
                      .segment(2, angular_l)
                      .array();
          // TODO(alex) this if then else could be optimized, but I guess the
          // compiler does it.
          // phi_derivative_factor
          if (sin_theta > 0.1) {
            // TODO(alex) could be precomputed
            Vector_t m_counts =
                Eigen::VectorXd::LinSpaced(angular_l, 1, angular_l);
            // singularity at the poles
            phi_derivative_factors.head(angular_l) =
                m_counts.head(angular_l).array() / sin_theta *
                this->assoc_legendre_polynom.row(angular_l)
                    .segment(1, angular_l)
                    .array();
          } else {
            // singularity at the equator
            phi_derivative_factors.head(angular_l) =
                -0.5 / cos_theta *
                (this->plm_factors.row(angular_l)
                         .segment(0, angular_l)
                         .array() *
                     this->assoc_legendre_polynom.row(angular_l)
                         .segment(0, angular_l)
                         .array() +
                 this->plm_factors.row(angular_l)
                         .segment(1, angular_l)
                         .array() *
                     this->assoc_legendre_polynom.row(angular_l)
                         .segment(2, angular_l)
                         .array());
          }

          // (l_block - angular_l,... , l_block, ..., l_block + angular_l)
          //                            ‾‾‾‾‾‾‾

          // d/dx
          this->harmonics_derivatives(0, l_block_index + angular_l) =
              cos_theta * cos_phi * this->plm_factors(angular_l, 0) *
              INV_SQRT_TWO * this->assoc_legendre_polynom(angular_l, 1);
          // d/dy
          this->harmonics_derivatives(1, l_block_index + angular_l) =
              cos_theta * sin_phi * this->plm_factors(angular_l, 0) *
              INV_SQRT_TWO * this->assoc_legendre_polynom(angular_l, 1);
          // d/dz
          this->harmonics_derivatives(2, l_block_index + angular_l) =
              -1.0 * sin_theta * this->plm_factors(angular_l, 0) *
              INV_SQRT_TWO * this->assoc_legendre_polynom(angular_l, 1);

          // d/dx
          // (l_block - angular_l,... , l_block, ..., l_block + angular_l)
          //                                    ‾‾‾‾‾‾‾‾‾‾‾‾‾‾‾‾‾‾‾‾‾‾‾‾‾
          this->harmonics_derivatives.row(0).segment(
              l_block_index + angular_l + 1, angular_l) =
              sin_phi * phi_derivative_factors.head(angular_l).array() *
              this->cos_sin_m_phi.col(1)
                  .segment(1, angular_l)
                  .transpose()
                  .array();

          this->harmonics_derivatives.row(0)
              .segment(l_block_index + angular_l + 1, angular_l)
              .array() += -0.5 * cos_theta * cos_phi *
                          this->cos_sin_m_phi.col(0)
                              .segment(1, angular_l)
                              .transpose()
                              .array() *
                          legendre_polynom_differences.head(angular_l).array();
          // (l_block - angular_l,... , l_block, ..., l_block + angular_l)
          //  ‾‾‾‾‾‾‾‾‾‾‾‾‾‾‾‾‾‾‾‾‾‾‾‾‾
          this->harmonics_derivatives.row(0)
              .segment(l_block_index, angular_l)
              .reverse() = -1.0 * sin_phi *
                           phi_derivative_factors.head(angular_l).array() *
                           this->cos_sin_m_phi.col(0)
                               .segment(1, angular_l)
                               .transpose()
                               .array();
          this->harmonics_derivatives.row(0)
              .segment(l_block_index, angular_l)
              .reverse()
              .array() += -0.5 * cos_theta * cos_phi *
                          this->cos_sin_m_phi.col(1)
                              .segment(1, angular_l)
                              .transpose()
                              .array() *
                          legendre_polynom_differences.head(angular_l).array();

          // d/dy
          // (l_block - angular_l,... , l_block, ..., l_block + angular_l)
          //                                    ‾‾‾‾‾‾‾‾‾‾‾‾‾‾‾‾‾‾‾‾‾‾‾‾‾
          this->harmonics_derivatives.row(1).segment(
              l_block_index + angular_l + 1, angular_l) =
              -1.0 * cos_phi * phi_derivative_factors.head(angular_l).array() *
              this->cos_sin_m_phi.col(1)
                  .segment(1, angular_l)
                  .transpose()
                  .array();
          this->harmonics_derivatives.row(1)
              .segment(l_block_index + angular_l + 1, angular_l)
              .array() += -0.5 * cos_theta * sin_phi *
                          this->cos_sin_m_phi.col(0)
                              .segment(1, angular_l)
                              .transpose()
                              .array() *
                          legendre_polynom_differences.head(angular_l).array();
          // (l_block - angular_l,... , l_block, ..., l_block + angular_l)
          //  ‾‾‾‾‾‾‾‾‾‾‾‾‾‾‾‾‾‾‾‾‾‾‾‾‾
          this->harmonics_derivatives.row(1)
              .segment(l_block_index, angular_l)
              .reverse() = cos_phi *
                           phi_derivative_factors.head(angular_l).array() *
                           this->cos_sin_m_phi.col(0)
                               .segment(1, angular_l)
                               .transpose()
                               .array();
          this->harmonics_derivatives.row(1)
              .segment(l_block_index, angular_l)
              .reverse()
              .array() += -0.5 * cos_theta * sin_phi *
                          this->cos_sin_m_phi.col(1)
                              .segment(1, angular_l)
                              .transpose()
                              .array() *
                          legendre_polynom_differences.head(angular_l).array();
          // d/dz
          // (l_block - angular_l,... , l_block, ..., l_block + angular_l)
          //                                    ‾‾‾‾‾‾‾‾‾‾‾‾‾‾‾‾‾‾‾‾‾‾‾‾‾
          this->harmonics_derivatives.row(2).segment(
              l_block_index + angular_l + 1, angular_l) =
              0.5 * sin_theta *
              this->cos_sin_m_phi.col(0)
                  .segment(1, angular_l)
                  .transpose()
                  .array() *
              legendre_polynom_differences.head(angular_l).array();
          // (l_block - angular_l,... , l_block, ..., l_block + angular_l)
          //  ‾‾‾‾‾‾‾‾‾‾‾‾‾‾‾‾‾‾‾‾‾‾‾‾‾
          this->harmonics_derivatives.row(2)
              .segment(l_block_index, angular_l)
              .reverse() = 0.5 * sin_theta *
                           this->cos_sin_m_phi.col(1)
                               .segment(1, angular_l)
                               .transpose()
                               .array() *
                           legendre_polynom_differences.head(angular_l).array();

          l_block_index += (2 * angular_l + 1);
        }  // for (l in [0, lmax])
      }

      inline const MatrixX2_Ref get_cos_sin_m_phi() {
        return MatrixX2_Ref(this->cos_sin_m_phi);
      }

      // Since for calculation purposes assoc_legendre_polynom has one column
      // more than it would have in standard libaries, we return only the
      // segment of size (max_angular+1, max_angular+1) as other standard
      // libaries.
      inline const Matrix_Ref get_assoc_legendre_polynom() {
        return Matrix_Ref(this->assoc_legendre_polynom)
            .topLeftCorner(this->max_angular + 1, this->max_angular + 1);
      }

      // Returns the (max_angular+1, max_angular+2) matrix related to the
      // associated legendre polynomial with only zeros entries in the last
      // column. Used for testing purposes.
      inline const Matrix_Ref get_assoc_legendre_polynom_raw() {
        return Matrix_Ref(this->assoc_legendre_polynom);
      }

      /**
       * Access the computed spherical harmonics.
       *
       * @return  (Eigen)matrix containing the results.
       *          Sized (l_max+1)^2, the index collects l and m quantum numbers
       *          stored in compact format (m varies fastest, from -l to l,
       *          and l from 0 to l_max).
       */
      inline const Vector_Ref get_harmonics() {
        return Vector_Ref(this->harmonics);
      }

      /**
       * Access the Cartesian gradients of the harmonics, if computed
       *
       * @todo (alex) what happens if they haven't been computed and this gets
       *              called anyway?
       *
       * @return  (Eigen)matrix containing the results.
       *          Sized 3 by (l_max+1)^2; the first index runs over the the x,
       *          y, and z gradient components and the second index collects l
       *          and m quantum numbers, stored in compact format (m varies
       *          fastest, from -l to l, and l from 0 to l_max).
       */
      inline const Matrix_Ref get_harmonics_derivatives() {
        return Matrix_Ref(this->harmonics_derivatives);
      }
    };

  }  // namespace math
}  // namespace rascal

#endif  // SRC_MATH_SPHERICAL_HARMONICS_HH_<|MERGE_RESOLUTION|>--- conflicted
+++ resolved
@@ -241,7 +241,6 @@
               cos_theta * this->assoc_legendre_polynom.row(angular_l - 1)
                               .head(angular_l - 1)
                               .array();
-<<<<<<< HEAD
           this->assoc_legendre_polynom.row(angular_l)
               .head(angular_l - 1)
               .array() +=
@@ -251,17 +250,6 @@
                   .array();
           this->assoc_legendre_polynom.row(angular_l)
               .head(angular_l - 1)
-=======
-          this->assoc_legendre_polynom.row(angular_l)
-              .head(angular_l - 1)
-              .array() +=
-              this->coeff_b.row(angular_l).head(angular_l - 1).array() *
-              this->assoc_legendre_polynom.row(angular_l - 2)
-                  .head(angular_l - 1)
-                  .array();
-          this->assoc_legendre_polynom.row(angular_l)
-              .head(angular_l - 1)
->>>>>>> 8ba2909a
               .array() *=
               this->coeff_a.row(angular_l).head(angular_l - 1).array();
 
@@ -285,7 +273,7 @@
        *
        * @return void, results have to be retrieved with get functions
        *
-       * @warning Prints warning and normalizes direction if it is not 
+       * @warning Prints warning and normalizes direction if it is not
        *          already normalized.
        */
       void calc(const Eigen::Ref<const Eigen::Vector3d> & direction,
