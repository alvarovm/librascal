/**
 * file   math_utils.hh
 *
 * @author  Felix Musil <felix.musil@epfl.ch>
 * @author  Max Veit <max.veit@epfl.ch>
 *
 * @date   14 October 2018
 *
 * @brief contains the implementation of miscellaneous math functions
 *
<<<<<<< HEAD
 * Copyright © 2018  Felix Musil, Max Veit, COSMO (EPFL), LAMMM (EPFL)
=======
 * Copyright  2018  Felix Musil, COSMO (EPFL), LAMMM (EPFL)
>>>>>>> a3cb6ef3
 *
 * Rascal is free software; you can redistribute it and/or
 * modify it under the terms of the GNU Lesser General Public License as
 * published by the Free Software Foundation, either version 3, or (at
 * your option) any later version.
 *
 * Rascal is distributed in the hope that it will be useful, but
 * WITHOUT ANY WARRANTY; without even the implied warranty of
 * MERCHANTABILITY or FITNESS FOR A PARTICULAR PURPOSE. See the GNU
 * Lesser General Public License for more details.
 *
 * You should have received a copy of the GNU Lesser General Public License
 * along with this software; see the file LICENSE. If not, write to the
 * Free Software Foundation, Inc., 59 Temple Place - Suite 330,
 * Boston, MA 02111-1307, USA.
 */

#ifndef SRC_MATH_MATH_UTILS_HH_
#define SRC_MATH_MATH_UTILS_HH_

#include "math_interface.hh"
#include <Eigen/Dense>
#include <cmath>
#include <limits>

namespace rascal {
  namespace math {

    // Reminder: C++ floating-point literals are automatically of type double
    /// Pi to more digits than anyone could possibly need
    const double PI = 3.14159265358979323846264338327950288419716939937510;
    const double SQRT_TWO = std::sqrt(2.0);
    const double INV_SQRT_TWO = std::sqrt(0.5);
    const double SQRT_THREE = std::sqrt(3.0);

    /// How small a number must be to be considered effectively zero
    const double dbl_ftol = 100.0 * std::numeric_limits<double>::epsilon();

    Eigen::MatrixXd compute_assoc_legendre_polynom(double cos_theta,
                                                   size_t max_angular);

    Eigen::MatrixXd compute_cos_sin_angle_multiples(double cos_phi,
                                                    double sin_phi,
                                                    size_t max_m);

    Eigen::MatrixXd compute_spherical_harmonics(
        const Eigen::Ref<const Eigen::Vector3d> & direction,
        size_t max_angular);
  }  // namespace math
}  // namespace rascal

#endif  // SRC_MATH_MATH_UTILS_HH_<|MERGE_RESOLUTION|>--- conflicted
+++ resolved
@@ -8,11 +8,7 @@
  *
  * @brief contains the implementation of miscellaneous math functions
  *
-<<<<<<< HEAD
- * Copyright © 2018  Felix Musil, Max Veit, COSMO (EPFL), LAMMM (EPFL)
-=======
  * Copyright  2018  Felix Musil, COSMO (EPFL), LAMMM (EPFL)
->>>>>>> a3cb6ef3
  *
  * Rascal is free software; you can redistribute it and/or
  * modify it under the terms of the GNU Lesser General Public License as
