/**
 * @file   bind_py_representation_manager.cc
 *
 * @author Felix Musil <felix.musil@epfl.ch>
 *
 * @date   30 Oct 2018
 *
 * @brief  File for binding the Representation Managers
 *
 * Copyright  2018  Felix Musil, COSMO (EPFL), LAMMM (EPFL)
 *
 * Rascal is free software; you can redistribute it and/or
 * modify it under the terms of the GNU General Public License as
 * published by the Free Software Foundation, either version 3, or (at
 * your option) any later version.
 *
 * Rascal is distributed in the hope that it will be useful, but
 * WITHOUT ANY WARRANTY; without even the implied warranty of
 * MERCHANTABILITY or FITNESS FOR A PARTICULAR PURPOSE. See the GNU
 * General Public License for more details.
 *
 * You should have received a copy of the GNU General Public License
 * along with GNU Emacs; see the file COPYING. If not, write to the
 * Free Software Foundation, Inc., 59 Temple Place - Suite 330,
 * Boston, MA 02111-1307, USA.
 */

#include "bind_include.hh"

using namespace rascal;  // NOLINT

template <typename RepresentationManager>
decltype(auto) add_representation_manager(py::module & mod, py::module &) {
  using Manager_t = typename RepresentationManager::Manager_t;

  std::string representation_name =
      internal::GetBindingTypeName<RepresentationManager>();

  py::class_<RepresentationManager, RepresentationManagerBase> representation(
      mod, representation_name.c_str());
  // use custom constructor to pass json formated string as initializer
  // an alternative would be to convert python dict to json internally
  // but needs some workon in the pybind machinery
  representation.def(py::init([](Manager_t & manager, std::string & hyper_str) {
    // convert to json
    json hypers = json::parse(hyper_str);
    return std::make_unique<RepresentationManager>(manager, hypers);
  }));
  representation.def("compute", &RepresentationManager::compute);

  return representation;
}

<<<<<<< HEAD
//! Representation python binding
void add_representation_managers(py::module & mod, py::module & m_garbage) {
  py::class_<RepresentationManagerBase>(m_garbage, "RepresentationManagerBase");
  using Manager_t =
      AdaptorStrict<AdaptorNeighbourList<StructureManagerCenters>>;
  using Representation1_t = RepresentationManagerSortedCoulomb<Manager_t>;
  auto rep_sorted_coulomb =
      add_representation_manager<Representation1_t>(mod, m_garbage);
  using Representation3_t = RepresentationManagerSphericalExpansion<Manager_t>;
  auto rep_spherical_expansion =
      add_representation_manager<Representation3_t>(mod, m_garbage);
=======

/**
 * Function to bind the representation managers to python
 *
 * @params mod pybind11 representation of the python module the represenation
 *             managers will be included to
 * @params m_garbage pybind11 representation of the python module that are
 *                  needed but not useful to use on the python side
 *
 */
void add_representation_managers(py::module & mod, py::module & m_garbage) {
  py::class_<RepresentationManagerBase>(m_garbage, "RepresentationManagerBase");
  /*-------------------- rep-bind-start --------------------*/
  // Defines a particular structure manager type
  using Manager_t = AdaptorStrict<AdaptorNeighbourList<
                                                StructureManagerCenters>>;
  // Defines the representation manager type for the particular structure
  // manager
  using Representation1_t =
        RepresentationManagerSortedCoulomb<Manager_t>;
  // Bind the interface of this representation manager
  auto rep_sorted_coulomb = add_representation_manager<
                                    Representation1_t>(mod, m_garbage);
  /*-------------------- rep-bind-end --------------------*/
>>>>>>> a3cb6ef3
}<|MERGE_RESOLUTION|>--- conflicted
+++ resolved
@@ -51,19 +51,6 @@
   return representation;
 }
 
-<<<<<<< HEAD
-//! Representation python binding
-void add_representation_managers(py::module & mod, py::module & m_garbage) {
-  py::class_<RepresentationManagerBase>(m_garbage, "RepresentationManagerBase");
-  using Manager_t =
-      AdaptorStrict<AdaptorNeighbourList<StructureManagerCenters>>;
-  using Representation1_t = RepresentationManagerSortedCoulomb<Manager_t>;
-  auto rep_sorted_coulomb =
-      add_representation_manager<Representation1_t>(mod, m_garbage);
-  using Representation3_t = RepresentationManagerSphericalExpansion<Manager_t>;
-  auto rep_spherical_expansion =
-      add_representation_manager<Representation3_t>(mod, m_garbage);
-=======
 
 /**
  * Function to bind the representation managers to python
@@ -88,5 +75,7 @@
   auto rep_sorted_coulomb = add_representation_manager<
                                     Representation1_t>(mod, m_garbage);
   /*-------------------- rep-bind-end --------------------*/
->>>>>>> a3cb6ef3
+  using Representation3_t = RepresentationManagerSphericalExpansion<Manager_t>;
+  auto rep_spherical_expansion =
+      add_representation_manager<Representation3_t>(mod, m_garbage);
 }