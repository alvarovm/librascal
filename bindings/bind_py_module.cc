--- conflicted
+++ resolved
@@ -33,28 +33,16 @@
 PYBIND11_MODULE(_rascal, mod) {
   mod.doc() = "Python bindings for the Rascal library";
 
-<<<<<<< HEAD
-  py::module m_nl = mod.def_submodule("neighbourList");
-  m_nl.doc() = "Utilities to make neighbour lists";
-
-  py::module m_rpr_mng = mod.def_submodule("calculator");
-  m_rpr_mng.doc() = "Calculator Classes for the representations";
-=======
   py::module m_nl = mod.def_submodule("neighbour_list");
   m_nl.doc() = "Utilities to make neighbour lists";
 
   py::module m_repr = mod.def_submodule("representation_calculators");
   m_repr.doc() = "Representation calculator classes";
->>>>>>> 34e1bd7b
   py::module m_models = mod.def_submodule("models");
   m_models.doc() = "Collection of models";
 
   py::module m_kernels = m_models.def_submodule("kernels");
-<<<<<<< HEAD
-  m_kernels.doc() = "Collection of kernels";
-=======
   m_kernels.doc() = "Collection of Kernels";
->>>>>>> 34e1bd7b
 
   py::module m_utl = mod.def_submodule("utils");
   py::module m_math = mod.def_submodule("math");
