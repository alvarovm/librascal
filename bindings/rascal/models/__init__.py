--- conflicted
+++ resolved
@@ -1,7 +1,4 @@
 from .sparse_points import SparsePoints
 from .krr import train_gap_model, KRR
-<<<<<<< HEAD
-from . import gaptools
-=======
 from .kernels import Kernel
->>>>>>> 9b82ffdf
+from . import gaptools