/**
 * @file   bind_py_feature_manager.cc
 *
 * @author Felix Musil <felix.musil@epfl.ch>
 *
 * @date   30 Oct 2018
 *
 * @brief  File for binding the Feature Managers
 *
 * Copyright  2018  Felix Musil, COSMO (EPFL), LAMMM (EPFL)
 *
 * Rascal is free software; you can redistribute it and/or
 * modify it under the terms of the GNU General Public License as
 * published by the Free Software Foundation, either version 3, or (at
 * your option) any later version.
 *
 * Rascal is distributed in the hope that it will be useful, but
 * WITHOUT ANY WARRANTY; without even the implied warranty of
 * MERCHANTABILITY or FITNESS FOR A PARTICULAR PURPOSE. See the GNU
 * General Public License for more details.
 *
 * You should have received a copy of the GNU General Public License
 * along with GNU Emacs; see the file COPYING. If not, write to the
 * Free Software Foundation, Inc., 59 Temple Place - Suite 330,
 * Boston, MA 02111-1307, USA.
 */

#include "bind_include.hh"

using namespace rascal;  // NOLINT

template <typename T>
void bind_feature_manager_base(py::module & m_throwaway) {
  using Base_t = FeatureManagerBase<T>;

  std::string featurebase_name = internal::GetBindingTypeName<Base_t>();
  py::class_<Base_t>(m_throwaway, featurebase_name.c_str());
}

/**
 * Bind a feature manager
 */
template <template <class> class FeatureManager_t, typename T>
decltype(auto) bind_feature_manager(py::module & mod, py::module &) {
  using Feature_t = FeatureManager_t<T>;
  using Base_t = FeatureManagerBase<T>;

  std::string feature_name = internal::GetBindingTypeName<Feature_t>();

  py::class_<Feature_t, Base_t> feature(mod, feature_name.c_str());
  // use custom constructor to pass json formated string as initializer
  // an alternative would be to convert python dict to json internally
  // but needs some workon in the pybind machinery
  feature.def(py::init([](int & n_feature, std::string & hyper_str) {
    // convert to json
    json hypers = json::parse(hyper_str);
    return std::make_unique<Feature_t>(n_feature, hypers);
  }));
  feature.def("reserve", &Feature_t::reserve);
  feature.def("append",
              (void (Feature_t::*)(RepresentationManagerBase &)) &
                  Feature_t::push_back,
              py::call_guard<py::gil_scoped_release>());
  feature.def("insert", &Feature_t::insert,
              py::call_guard<py::gil_scoped_release>());
  feature.def("resize", &Feature_t::resize,
              py::call_guard<py::gil_scoped_release>());
  feature.def("assign", &Feature_t::assign,
              py::call_guard<py::gil_scoped_release>());
  feature.def("assign", &Feature_t::assign);
  feature.def_property_readonly("size", &Feature_t::size,
                                py::return_value_policy::copy);
  feature.def_property_readonly("shape", &Feature_t::shape,
                                py::return_value_policy::copy);
  feature.def("get_feature_matrix", &Feature_t::get_feature_matrix,
<<<<<<< HEAD
              py::return_value_policy::reference_internal,
              py::keep_alive<1, 0>());

  return feature;
}

/**
 * Bind a feature manager
 */
template <template <typename> class FeatureManager, typename T>
decltype(auto) bind_sparse_feature_manager(py::module & mod, py::module &) {
  using Feature_t = FeatureManager<T>;
  using Base_t = FeatureManagerBase<T>;
  std::string feature_name = internal::GetBindingTypeName<Feature_t>();
  py::class_<Feature_t, Base_t> feature(mod, feature_name.c_str());
  // use custom constructor to pass json formated string as initializer
  // an alternative would be to convert python dict to json internally
  // but needs some workon in the pybind machinery
  feature.def(py::init([](int & inner_size, std::string & hyper_str) {
    // convert to json
    json hypers = json::parse(hyper_str);
    return std::make_unique<Feature_t>(inner_size, hypers);
  }));
  feature.def("reserve", &Feature_t::reserve);
  // feature.def("append", (void (Feature_t::*)(RepresentationManagerBase &)) &
  //                           Feature_t::push_back);
  feature.def("append", &Feature_t::push_back);
  feature.def_property_readonly("size", &Feature_t::size,
                                py::return_value_policy::copy);
  feature.def_property_readonly("shape", &Feature_t::shape,
                                py::return_value_policy::copy);
  feature.def("get_feature_matrix", &Feature_t::get_feature_matrix_dense,
=======
>>>>>>> 5b406c14
              py::return_value_policy::reference_internal,
              py::keep_alive<1, 0>());

  return feature;
}

/**
 * Bind a feature manager
 */
template <template <typename> class FeatureManager, typename T>
decltype(auto) bind_sparse_feature_manager(py::module & mod, py::module &) {
  using Feature_t = FeatureManager<T>;
  using Base_t = FeatureManagerBase<T>;
  std::string feature_name = internal::GetBindingTypeName<Feature_t>();
  py::class_<Feature_t, Base_t> feature(mod, feature_name.c_str());
  // use custom constructor to pass json formated string as initializer
  // an alternative would be to convert python dict to json internally
  // but needs some workon in the pybind machinery
  feature.def(py::init([](int & inner_size, std::string & hyper_str) {
    // convert to json
    json hypers = json::parse(hyper_str);
    return std::make_unique<Feature_t>(inner_size, hypers);
  }));
  feature.def("reserve", &Feature_t::reserve);
  // feature.def("append", (void (Feature_t::*)(RepresentationManagerBase &)) &
  //                           Feature_t::push_back);
  feature.def("append", &Feature_t::push_back);
  feature.def_property_readonly("size", &Feature_t::size,
                                py::return_value_policy::copy);
  feature.def_property_readonly("shape", &Feature_t::shape,
                                py::return_value_policy::copy);
  feature.def("get_feature_matrix", &Feature_t::get_feature_matrix_dense,
              py::return_value_policy::reference_internal,
              py::keep_alive<1, 0>());
  feature.def("dot", [](Feature_t & self, Feature_t & other) {
    return dot(self, other);
  });
  feature.def("dot", [](Feature_t & self) { return dot(self); });
  feature.def("cosine_kernel_global",
              [](Feature_t & self, Feature_t & other, const int & zeta) {
                return cosine_kernel_global(zeta, self, other);
              });
  feature.def("cosine_kernel_global", [](Feature_t & self, const int & zeta) {
    return cosine_kernel_global(zeta, self);
  });
  return feature;
}

//! Feature aggregator python binding
void add_feature_managers(py::module & mod, py::module & m_throwaway) {
  bind_feature_manager_base<double>(m_throwaway);
  bind_feature_manager_base<float>(m_throwaway);

  auto feature_double =
      bind_feature_manager<FeatureManagerDense, double>(mod, m_throwaway);

  auto feature_float =
      bind_feature_manager<FeatureManagerDense, float>(mod, m_throwaway);

  bind_sparse_feature_manager<FeatureManagerBlockSparse, double>(mod,
                                                                 m_throwaway);

  bind_sparse_feature_manager<FeatureManagerBlockSparse, float>(mod,
                                                                m_throwaway);
}<|MERGE_RESOLUTION|>--- conflicted
+++ resolved
@@ -73,46 +73,12 @@
   feature.def_property_readonly("shape", &Feature_t::shape,
                                 py::return_value_policy::copy);
   feature.def("get_feature_matrix", &Feature_t::get_feature_matrix,
-<<<<<<< HEAD
               py::return_value_policy::reference_internal,
               py::keep_alive<1, 0>());
 
   return feature;
 }
 
-/**
- * Bind a feature manager
- */
-template <template <typename> class FeatureManager, typename T>
-decltype(auto) bind_sparse_feature_manager(py::module & mod, py::module &) {
-  using Feature_t = FeatureManager<T>;
-  using Base_t = FeatureManagerBase<T>;
-  std::string feature_name = internal::GetBindingTypeName<Feature_t>();
-  py::class_<Feature_t, Base_t> feature(mod, feature_name.c_str());
-  // use custom constructor to pass json formated string as initializer
-  // an alternative would be to convert python dict to json internally
-  // but needs some workon in the pybind machinery
-  feature.def(py::init([](int & inner_size, std::string & hyper_str) {
-    // convert to json
-    json hypers = json::parse(hyper_str);
-    return std::make_unique<Feature_t>(inner_size, hypers);
-  }));
-  feature.def("reserve", &Feature_t::reserve);
-  // feature.def("append", (void (Feature_t::*)(RepresentationManagerBase &)) &
-  //                           Feature_t::push_back);
-  feature.def("append", &Feature_t::push_back);
-  feature.def_property_readonly("size", &Feature_t::size,
-                                py::return_value_policy::copy);
-  feature.def_property_readonly("shape", &Feature_t::shape,
-                                py::return_value_policy::copy);
-  feature.def("get_feature_matrix", &Feature_t::get_feature_matrix_dense,
-=======
->>>>>>> 5b406c14
-              py::return_value_policy::reference_internal,
-              py::keep_alive<1, 0>());
-
-  return feature;
-}
 
 /**
  * Bind a feature manager
