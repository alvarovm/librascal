/**
 * @file   sandbox/playground.cc
 *
 * @author Felix Musil <felix.musil@epfl.ch>
 *
 * @date   26 June 2019
 *
 * @brief an executable to test ideas
 *
 * Copyright © 2019 Felix Musil, COSMO (EPFL), LAMMM (EPFL)
 *
 * librascal is free software; you can redistribute it and/or
 * modify it under the terms of the GNU Lesser General Public License as
 * published by the Free Software Foundation, either version 3, or (at
 * your option) any later version.
 *
 * librascal is distributed in the hope that it will be useful, but
 * WITHOUT ANY WARRANTY; without even the implied warranty of
 * MERCHANTABILITY or FITNESS FOR A PARTICULAR PURPOSE. See the GNU
 * Lesser General Public License for more details.
 *
 * You should have received a copy of the GNU Lesser General Public License
 * along with this software; see the file LICENSE. If not, write to the
 * Free Software Foundation, Inc., 59 Temple Place - Suite 330,
 * Boston, MA 02111-1307, USA.
 */

#include "rascal/models/sparse_kernels.hh"
<<<<<<< HEAD
#include "rascal/models/pseudo_points.hh"
=======
#include "rascal/models/sparse_points.hh"
>>>>>>> bbb73c53
#include "rascal/utils/basic_types.hh"
#include "rascal/models/kernels.hh"
#include "rascal/utils/utils.hh"
#include "rascal/representations/calculator_sorted_coulomb.hh"
#include "rascal/representations/calculator_spherical_expansion.hh"
#include "rascal/representations/calculator_spherical_invariants.hh"
#include "rascal/structure_managers/adaptor_increase_maxorder.hh"
#include "rascal/structure_managers/cluster_ref_key.hh"
#include "rascal/structure_managers/adaptor_center_contribution.hh"
#include "rascal/structure_managers/adaptor_half_neighbour_list.hh"
#include "rascal/structure_managers/adaptor_neighbour_list.hh"
#include "rascal/structure_managers/adaptor_strict.hh"
#include "rascal/structure_managers/make_structure_manager.hh"
#include "rascal/structure_managers/structure_manager_centers.hh"
#include "rascal/structure_managers/structure_manager_collection.hh"

#include <cmath>
#include <functional>
#include <initializer_list>
#include <iostream>
#include <list>
#include <random>
#include <string>
#include <algorithm>
#include <iterator>

using namespace rascal;  // NOLINT

using Representation_t = CalculatorSphericalInvariants;
using ManagerCollection_t =
        ManagerCollection<StructureManagerCenters, AdaptorNeighbourList,
                          AdaptorCenterContribution, AdaptorStrict>;
using Manager_t = typename ManagerCollection_t::Manager_t;
using ManagerHalf_t = AdaptorStrict<
    AdaptorCenterContribution<AdaptorHalfList<
                AdaptorNeighbourList<StructureManagerCenters>>>>;

int main() {

  std::string filename{"../reference_data/inputs/small_molecules-20.json"};

  double cutoff{3.};
  json hypers{{"max_radial", 1},
              {"max_angular", 1},
              {"compute_gradients", true},
              {"soap_type", "PowerSpectrum"},
              {"normalize", true},
              {"expansion_by_species_method", "user defined"},
              {"global_species", {1,6,7,8}} };

  json fc_hypers{{"type", "ShiftedCosine"},
                 {"cutoff", {{"value", cutoff}, {"unit", "AA"}}},
                 {"smooth_width", {{"value", 0.5}, {"unit", "AA"}}}};
  json sigma_hypers{{"type", "Constant"},
                    {"gaussian_sigma", {{"value", 0.4}, {"unit", "AA"}}}};

  hypers["cutoff_function"] = fc_hypers;
  hypers["gaussian_density"] = sigma_hypers;
  hypers["radial_contribution"] = {{"type", "GTO"}};

  json structure{{"filename", filename}};
  json adaptors;
  json adaptors_half;
  json ad1a{{"name", "AdaptorNeighbourList"},
           {"initialization_arguments", {{"cutoff", cutoff}}}};
  json ad1b{{"name", "AdaptorHalfList"},
            {"initialization_arguments", {}}};
  json ad1c{{"name", "AdaptorCenterContribution"},
            {"initialization_arguments", {}}};
  json ad2{{"name", "AdaptorStrict"},
           {"initialization_arguments", {{"cutoff", cutoff}}}};
  adaptors.emplace_back(ad1a);
  adaptors.emplace_back(ad1c);
  adaptors.emplace_back(ad2);

  // auto manager =
  //     make_structure_manager_stack<StructureManagerCenters,
  //                                  AdaptorNeighbourList,
  //                                  AdaptorCenterContribution, AdaptorStrict>(
  //         structure, adaptors);
  ManagerCollection_t managers{adaptors};
  managers.add_structures(filename, 0, 10);
  Representation_t representation{hypers};

  representation.compute(managers);

  // constexpr size_t n_centers_print{5};
  // constexpr size_t n_neigh_print{1000};
  // size_t center_count{0};

  std::cout << "Gradients are printed with: First Cartesian component, "
               "then species pairs, along the columns; n-n'-l along the rows.";
  std::cout << std::endl;

  // auto && soap_vectors{
  //     *manager->template get_property_ptr<Prop_t>(representation.get_name())};
  // auto && soap_vector_gradients{*manager->template get_property_ptr<PropGrad_t>(
  //     representation.get_gradient_name())};

<<<<<<< HEAD
  PseudoPointsBlockSparse<Representation_t> sparse_points{};
=======
  SparsePointsBlockSparse<Representation_t> sparse_points{};
>>>>>>> bbb73c53

  std::vector<std::vector<int>> selected_ids;
  int n_centers{0};
  for (auto & manager : managers) {
    selected_ids.emplace_back();
    int ii{0};
    for (auto center : manager) {
      selected_ids.back().push_back(ii);
      ++ii;
      ++n_centers;
    }
  }

  sparse_points.push_back(representation, managers, selected_ids);

  auto feat_ref = managers.get_features(representation);

  auto feat_test = sparse_points.get_features();
  math::Matrix_t KNM_ref(n_centers, sparse_points.size());
  KNM_ref = feat_ref * feat_test.transpose();
  math::Matrix_t KNM(managers.size(), sparse_points.size());
  KNM.setZero();
  auto Msps = sparse_points.species_by_points();
  int i_row{0};
  int i_manager{0};
  for (auto manager : managers) {
    for (auto center : manager) {
      int i_col{0};
      for (auto sp : Msps) {
        if (sp == center.get_atom_type()) {
          KNM(i_manager, i_col) += KNM_ref(i_row, i_col);
        }
        ++i_col;
      }
      ++i_row;
    }
    ++i_manager;
  }

  json kernel_hypers{
        {"zeta", 1}, {"target_type", "Structure"}, {"name", "GAP"}};
  SparseKernel kernel{kernel_hypers};

  auto KNM_test{kernel.compute(representation, managers, sparse_points)};
  auto KNM_der{kernel.compute_derivative(representation, managers, sparse_points)};
  auto diff = math::relative_error(KNM, KNM_test);

  std::cout << diff << std::endl;
  std::cout << "============================" << std::endl;
  std::cout << KNM<< std::endl;
  std::cout << "============================" << std::endl;
  std::cout << KNM_test<< std::endl;
  std::cout << "============================" << std::endl;
  std::cout << KNM_der<< std::endl;

  json j;
  j = sparse_points;
  std::cout << j.dump()<< std::endl;;
  auto sparse_points_b = j.get<PseudoPointsBlockSparse<Representation_t>>();

  auto KNM_test_b{kernel.compute(representation, managers, sparse_points)};

<<<<<<< HEAD
  math::relative_error(KNM, KNM_test_b);
=======
  // Representation_t soap{hypers};
  // soap.compute(collection);
  // std::cout.precision(10);
  // std::cout.setf(std::ios::scientific);
  // for (const auto & manager : collection) {
  //   auto & desc{*manager->template get_property<Prop_t>(soap.get_name())};
  //   int ii{0};
>>>>>>> bbb73c53
  // math::Matrix_t KNM_ref(n_centers, sparse_points.size());
  // KNM_ref = feat_ref * feat_test.transpose();
  // math::Matrix_t KNM(managers.size(), sparse_points.size());
  // auto Msps = sparse_points.species_by_points();
  // int i_row{0};
  // for (auto manager : managers) {
  //   for (auto center : manager) {
  //     int i_col{0};
  //     for (auto sp : Msps) {
  //       if (sp != center.get_atom_type()) {
  //         KNM_ref(i_row, i_col) = 0;
  //       }
  //       ++i_col;
  //     }
  //     ++i_row;
  //   }
  // }


  // json kernel_hypers{
  //       {"zeta", 1}, {"target_type", "Atom"}, {"name", "GAP"}};
  // SparseKernel kernel{kernel_hypers};

  // auto KNM_test{kernel.compute(representation, managers, sparse_points)};

  // auto diff = math::relative_error(KNM_ref, KNM_test);
<<<<<<< HEAD

  // std::cout << diff << std::endl;
  // std::cout << "============================" << std::endl;
  // std::cout << KNM_ref<< std::endl;
  // std::cout << "============================" << std::endl;
  // std::cout << KNM_test<< std::endl;
  // sparse_points.push_back(representation, managers, selected_ids);

=======

  // std::cout << diff << std::endl;
  // std::cout << "============================" << std::endl;
  // std::cout << KNM_ref<< std::endl;
  // std::cout << "============================" << std::endl;
  // std::cout << KNM_test<< std::endl;
  // sparse_points.push_back(representation, managers, selected_ids);

>>>>>>> bbb73c53
  // auto feat_ref = managers.get_features(representation);

  // auto feat_test = sparse_points.get_features();
  // for (int i_row{0}; i_row < feat_ref.rows(); i_row++) {
  //   auto diff = (feat_ref.rowwise() - feat_test.row(i_row)).rowwise().lpNorm<1>();
  //   std::cout << "Number of matching row "<< i_row << " :" << (diff.array() < 1e-16).count() << std::endl;
  // }

  // std::cout << feat_ref<< std::endl;
  // std::cout << "============================" << std::endl;
  // std::cout << feat_test<< std::endl;
  // for (auto center : manager) {
  //   // if (center_count >= n_centers_print) {
  //   //   break;
  //   // }
  //   size_t n_species_center{soap_vectors.get_keys(center).size()};
  //   std::cout << "============================" << std::endl;
  //   std::cout << "Center " << center.get_index();
  //   std::cout << " of type " << center.get_atom_type() << std::endl;
  //   int maxRow, maxCol;
  //   auto diff_rep_m{math::relative_error(soap_vectors.get_dense_row(center), soap_vectors_half.get_dense_row(center), 1e-15)};
  //   double diff_rep = diff_rep_m.maxCoeff(&maxRow, &maxCol);
  //   std::cout << "max error: " << diff_rep << " ref val: " << soap_vectors.get_dense_row(center)(maxRow, maxCol) << " Nb_neigh: "<< center.pairs().size() << std::endl;
  //   if (diff_rep > 1e-13) {
  //     std::cout << "Ref: " << std::endl<< soap_vectors.get_dense_row(center);
  //     std::cout << std::endl;
  //     std::cout << "Test: " << std::endl<< soap_vectors_half.get_dense_row(center);
  //     std::cout << std::endl;
  //   }
  //   auto keys_center = soap_vectors[center].get_keys();
  //   std::cout << "Center data keys: ";
  //   for (auto key : keys_center) {
  //     std::cout << "(";
  //     for (auto key_sp : key) {
  //       std::cout << key_sp << ", ";
  //     }
  //     std::cout << "\b\b) ";
  //   }
  //   std::cout << std::endl;
  //   auto ii_pair = center.get_atom_ii();

  //   auto half_it = manager_half->get_iterator_at(center_count, 0);
  //   auto half_center = *(half_it);
  //   std::cout << "Tags:  (";
  //   for (auto neigh : half_center.pairs()) {
  //     auto neigh_type = neigh.get_atom_tag();
  //     std::cout << neigh_type << ", ";
  //   }
  //   std::cout << "\b\b) ";
  //   std::cout << std::endl;

  //   std::cout << "Types: (";
  //   for (auto neigh : half_center.pairs()) {
  //     auto neigh_type = neigh.get_atom_type();
  //     std::cout << neigh_type << ", ";
  //   }
  //   std::cout << "\b\b) ";
  //   std::cout << std::endl;

  //   auto diff_ii_m{math::relative_error(soap_vector_gradients.get_dense_row(ii_pair), soap_vector_gradients_half.get_dense_row(half_center.get_atom_ii()), 1e-15)};
  //   double diff_ii = diff_ii_m.maxCoeff(&maxRow, &maxCol);
  //   std::cout << "max error: " << diff_ii << " ref val: " << soap_vector_gradients.get_dense_row(ii_pair)(maxRow, maxCol) << " Nb_neigh: "<< center.pairs().size() << std::endl;
  //   if (diff_ii > 1e-12) {
  //     std::cout << "Ref: " << std::endl<< soap_vector_gradients.get_dense_row(ii_pair).transpose();
  //     std::cout << std::endl;
  //     std::cout << "Test: " << std::endl<< soap_vector_gradients_half.get_dense_row(half_center.get_atom_ii()).transpose();
  //     std::cout << std::endl;
  //   }
  //   auto keys_grad_center = soap_vector_gradients[ii_pair].get_keys();
  //   std::cout << "Center gradient keys: ";
  //   for (auto key : keys_grad_center) {
  //     std::cout << "(";
  //     for (auto key_sp : key) {
  //       std::cout << key_sp << ", ";
  //     }
  //     std::cout << "\b\b) ";
  //   }
  //   std::cout << std::endl;

  //   size_t neigh_count{0};
  //   for (auto neigh : center.pairs()) {
  //     // if (neigh_count >= n_neigh_print) {
  //     //   break;
  //     // }
  //     auto neigh_type = neigh.get_atom_type();
  //     auto tags = neigh.get_atom_tag_list();
  //     if (tags[1] <= tags[0]) {continue;}
  //     auto half_neigh_it = half_center.template get_clusters_of_order<2>(1+neigh_count).begin();
  //     // auto half_neigh_it = half_center.pairs().begin();
  //     // for (size_t ii{0}; ii < neigh_count; ii++) {
  //     //   ++half_neigh_it;
  //     // }
  //     auto half_neigh = *(half_neigh_it);

  //     std::cout << "Neighbour "<< neigh_type <<" tags: ";

  //     std::cout << "(";
  //     for (auto tag : tags) {
  //       std::cout << tag << ", ";
  //     }
  //     std::cout << "\b\b) ";
  //     std::cout << std::endl;

  //     auto keys_neigh = soap_vector_gradients[neigh].get_keys();
  //     std::cout << "Neighbour "<< neigh_type <<" keys: ";
  //     for (auto key : keys_neigh) {
  //       std::cout << "(";
  //       for (auto key_sp : key) {
  //         std::cout << key_sp << ", ";
  //       }
  //       std::cout << "\b\b) ";
  //     }
  //     std::cout << std::endl;
  //     auto keys_neigh_half = soap_vector_gradients_half[half_neigh].get_keys();
  //     std::cout << " /// ";
  //     for (auto key : keys_neigh_half) {
  //       std::cout << "(";
  //       for (auto key_sp : key) {
  //         std::cout << key_sp << ", ";
  //       }
  //       std::cout << "\b\b) ";
  //     }
  //     std::cout << std::endl;
  //     auto diff_ij_m{math::relative_error(soap_vector_gradients.get_dense_row(neigh), soap_vector_gradients_half.get_dense_row(half_neigh), 1e-10)};
  //   double diff_ij = diff_ij_m.maxCoeff(&maxRow, &maxCol);
  //   std::cout << "max error: " << diff_ij << " ref val: " << soap_vector_gradients.get_dense_row(neigh)(maxRow, maxCol) << " Nb_neigh: "<< center.pairs().size() << std::endl;
  //     if (diff_ij > 1e-12) {
  //       std::cout << "Ref: " << std::endl<< soap_vector_gradients.get_dense_row(neigh).transpose();
  //       std::cout << std::endl;
  //       std::cout << "Test: " << std::endl<< soap_vector_gradients_half.get_dense_row(half_neigh).transpose();
  //       std::cout << std::endl;
  //     }

  //     ++neigh_count;
  //   }
  //   ++center_count;
  // }
}<|MERGE_RESOLUTION|>--- conflicted
+++ resolved
@@ -26,11 +26,7 @@
  */
 
 #include "rascal/models/sparse_kernels.hh"
-<<<<<<< HEAD
-#include "rascal/models/pseudo_points.hh"
-=======
 #include "rascal/models/sparse_points.hh"
->>>>>>> bbb73c53
 #include "rascal/utils/basic_types.hh"
 #include "rascal/models/kernels.hh"
 #include "rascal/utils/utils.hh"
@@ -130,11 +126,7 @@
   // auto && soap_vector_gradients{*manager->template get_property_ptr<PropGrad_t>(
   //     representation.get_gradient_name())};
 
-<<<<<<< HEAD
-  PseudoPointsBlockSparse<Representation_t> sparse_points{};
-=======
   SparsePointsBlockSparse<Representation_t> sparse_points{};
->>>>>>> bbb73c53
 
   std::vector<std::vector<int>> selected_ids;
   int n_centers{0};
@@ -193,21 +185,11 @@
   json j;
   j = sparse_points;
   std::cout << j.dump()<< std::endl;;
-  auto sparse_points_b = j.get<PseudoPointsBlockSparse<Representation_t>>();
+  auto sparse_points_b = j.get<SparsePointsBlockSparse<Representation_t>>();
 
   auto KNM_test_b{kernel.compute(representation, managers, sparse_points)};
 
-<<<<<<< HEAD
   math::relative_error(KNM, KNM_test_b);
-=======
-  // Representation_t soap{hypers};
-  // soap.compute(collection);
-  // std::cout.precision(10);
-  // std::cout.setf(std::ios::scientific);
-  // for (const auto & manager : collection) {
-  //   auto & desc{*manager->template get_property<Prop_t>(soap.get_name())};
-  //   int ii{0};
->>>>>>> bbb73c53
   // math::Matrix_t KNM_ref(n_centers, sparse_points.size());
   // KNM_ref = feat_ref * feat_test.transpose();
   // math::Matrix_t KNM(managers.size(), sparse_points.size());
@@ -234,7 +216,6 @@
   // auto KNM_test{kernel.compute(representation, managers, sparse_points)};
 
   // auto diff = math::relative_error(KNM_ref, KNM_test);
-<<<<<<< HEAD
 
   // std::cout << diff << std::endl;
   // std::cout << "============================" << std::endl;
@@ -243,16 +224,6 @@
   // std::cout << KNM_test<< std::endl;
   // sparse_points.push_back(representation, managers, selected_ids);
 
-=======
-
-  // std::cout << diff << std::endl;
-  // std::cout << "============================" << std::endl;
-  // std::cout << KNM_ref<< std::endl;
-  // std::cout << "============================" << std::endl;
-  // std::cout << KNM_test<< std::endl;
-  // sparse_points.push_back(representation, managers, selected_ids);
-
->>>>>>> bbb73c53
   // auto feat_ref = managers.get_features(representation);
 
   // auto feat_test = sparse_points.get_features();
