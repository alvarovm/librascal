# =============================================================================
# file   CMakeLists.txt
#
# @author Till Junge <till.junge@epfl.ch
# @author Felix Musil <felix.musil@epfl.ch>
# @author Markus Stricker <markus.stricker@epfl.ch>
#
# @date   17 Jan 2019
#
# @brief  Main configuration file
#
# @section LICENSE
#
# Copyright © 2018 Till Junge, Felix Musil, Markus Stricker, COSMO (EPFL), LAMMM
# (EPFL)
#
# Rascal is free software; you can redistribute it and/or
# modify it under the terms of the GNU Lesser General Public License as
# published by the Free Software Foundation, either version 3, or (at
# your option) any later version.
#
# Rascal is distributed in the hope that it will be useful, but
# WITHOUT ANY WARRANTY; without even the implied warranty of
# MERCHANTABILITY or FITNESS FOR A PARTICULAR PURPOSE. See the GNU
# General Public License for more details.
#
# You should have received a copy of the GNU Lesser General Public License
# along with Rascal; see the file COPYING. If not, write to the
# Free Software Foundation, Inc., 59 Temple Place - Suite 330,
# Boston, MA 02111-1307, USA.
# =============================================================================

cmake_minimum_required(VERSION 3.0)

# https://cmake.org/pipermail/cmake/2008-September/023808.html
# If the user specifies -DCMAKE_BUILD_TYPE on the command line, take their
# definition
# and dump it in the cache along with proper documentation, otherwise set
# CMAKE_BUILD_TYPE
# to Debug prior to calling PROJECT()
#
IF(DEFINED CMAKE_BUILD_TYPE)
   SET(CMAKE_BUILD_TYPE ${CMAKE_BUILD_TYPE} CACHE STRING "Choose the type of
build, options are: None(CMAKE_CXX_FLAGS or CMAKE_C_FLAGS used) Debug
Release RelWithDebInfo MinSizeRel.")
ELSE()
   SET(CMAKE_BUILD_TYPE "Release" CACHE STRING "Choose the type of build,
options are: None(CMAKE_CXX_FLAGS or CMAKE_C_FLAGS used) Debug Release
RelWithDebInfo MinSizeRel.")
ENDIF()
# Set the possible values of build type for cmake-gui
set_property(CACHE CMAKE_BUILD_TYPE PROPERTY STRINGS
"Release" "Debug" "RelWithDebInfo" "MinSizeRel")

project(rascal)

set(CMAKE_CXX_STANDARD 14)
set(CMAKE_CXX_STANDARD_REQUIRED ON)
set(CMAKE_EXPORT_COMPILE_COMMANDS ON)
set(BUILD_SHARED_LIBS ON)
set(RASCAL_PYTHON_MAJOR_VERSION 3)

set(CMAKE_MODULE_PATH ${CMAKE_MODULE_PATH} ${CMAKE_SOURCE_DIR}/cmake)
include(rascalTools)

########## MAIN VARIABLE TO CHANGE THE BUILD AND INSTALL OF THE LIBRARY ########
set(BUILD_BINDINGS "ON" CACHE BOOL
  "If on, the python bindings will be built.")

set(USER "OFF" CACHE BOOL
  "Switch installation folder")

set(INSTALL_PATH "" CACHE STRING
  "Path to install the libraries")

set(ENABLE_DOC "OFF" CACHE BOOL
  "If on, a target 'dev_doc' (which builds the documentation) is added.")

set(BUILD_TESTS "OFF" CACHE BOOL
  "If on, builds the unit tests")

set(ENABLE_PROFILING "OFF" CACHE BOOL
  "If on, adds gprof profiling information to some of the examples. \
  (GNU compilers only)")

SET(TYPE_ARCHITECTURE "native" CACHE STRING "Choose the type of architecture to compile to in release mode. Default is to let the compiler decide")


message(STATUS "Build type is: ${CMAKE_BUILD_TYPE}")

########## COMPILATION FLAGS ##########
add_compile_options(-Wall -Wextra)
set(CMAKE_CXX_FLAGS "${CMAKE_CXX_FLAGS} -Weffc++")
# to avoid conflicts with built-in functions
set(CMAKE_C_FLAGS "${CMAKE_C_FLAGS} -fno-builtin")


if ("${CMAKE_CXX_COMPILER_ID}" STREQUAL "Clang"
    OR "${CMAKE_CXX_COMPILER_ID}" STREQUAL "AppleClang")
  # using Clang
  add_compile_options(-Wno-missing-braces)

elseif ("${CMAKE_CXX_COMPILER_ID}" STREQUAL "GNU")
  # using GCC
  set(CMAKE_CXX_FLAGS "${CMAKE_CXX_FLAGS} -Wno-non-virtual-dtor")
  string( TOLOWER "${CMAKE_BUILD_TYPE}" build_type )
<<<<<<< HEAD
  #if ("release" STREQUAL "${build_type}" )
  #  add_compile_options(-march=native)
  #endif()
=======
  if ("release" STREQUAL "${build_type}" )
    add_compile_options("-march=${TYPE_ARCHITECTURE}")
  endif()
>>>>>>> bd83bb3d
  if ("debug" STREQUAL "${build_type}" )
    add_compile_options(-O0)
  endif()
elseif ("${CMAKE_CXX_COMPILER_ID}" STREQUAL "Intel")
  # using Intel C++
elseif ("${CMAKE_CXX_COMPILER_ID}" STREQUAL "MSVC")
  # using Visual Studio C++
endif()

########## START CONFIGURATION ##########

# set the name of the c++ libraries
if(CMAKE_BUILD_TYPE STREQUAL "Debug" OR
    CMAKE_BUILD_TYPE STREQUAL "RelWithDebInfo")
  set(LIBRASCAL_NAME "rascal-dbg")
else()
  set(LIBRASCAL_NAME "rascal")
endif()

add_external_package(Eigen3 VERSION 3.3.4 CONFIG)

# Try to find optional cpp linter
include(cpplint)

# Check for clang-format
include(clangformat)

# CHeck for autopep8
include(autopep8)

include_directories(
  ${CMAKE_SOURCE_DIR}/tests
  ${CMAKE_SOURCE_DIR}/src
 )

include_directories(SYSTEM
  ${CMAKE_SOURCE_DIR}/external
  )


# set up bindings
if(BUILD_BINDINGS)
  find_package(PythonLibsNew 3 MODULE REQUIRED)

  # warning about potential side effects of the installation of the python library
  if(CMAKE_BUILD_TYPE STREQUAL "Debug" OR
      CMAKE_BUILD_TYPE STREQUAL "RelWithDebInfo")
    if(NOT PYTHON_IS_DEBUG)
      message(WARNING "The current configuration will build debug libraries "
              "not linked to a debug python interpreter. "
              "Installation target might overwrite the python bindings "
              "library with a debug build !"
              "see https://wiki.ubuntu.com/PyDbgBuilds or "
              "https://gist.github.com/bombs-kim/c9848c2b09962f2fd753b48b6d2cd87ffor sources and "
              "https://jml.io/2015/08/debugging-python-with-gdb.html for more informations "
              " on how to debug c++ code from python.")
    endif()
  endif()

  add_external_package(pybind11 VERSION 2.2.2 CONFIG)

    # Get where python site-packages is
    if(NOT USER)
    execute_process ( COMMAND "${PYTHON_EXECUTABLE}" -c "from distutils.sysconfig import \
                      get_python_lib; print(get_python_lib())"
      OUTPUT_VARIABLE PYTHON_SITE_PACKAGES OUTPUT_STRIP_TRAILING_WHITESPACE
      )
  else()
    # Get where python local site-packages is
    execute_process ( COMMAND "${PYTHON_EXECUTABLE}" -c "import site; \
                      print(site.USER_SITE)"
      OUTPUT_VARIABLE PYTHON_SITE_PACKAGES OUTPUT_STRIP_TRAILING_WHITESPACE
      )
  endif()

  execute_process ( COMMAND "${PYTHON_EXECUTABLE}" -c "import sys; \
                    print(sys.prefix)"
    OUTPUT_VARIABLE PACKAGE_PREFIX OUTPUT_STRIP_TRAILING_WHITESPACE
    )
endif()

# figure out where to install the library
if(NOT "${INSTALL_PATH}" STREQUAL "")
  set(CMAKE_INSTALL_PREFIX "${INSTALL_PATH}")
elseif(NOT BUILD_BINDINGS AND NOT USER)
  set(CMAKE_INSTALL_PREFIX "/usr")
  message(STATUS "INSTALLATION REQUIRES SUDO RIGHTS")
elseif(NOT BUILD_BINDINGS AND USER)
  set(CMAKE_INSTALL_PREFIX "$ENV{HOME}/.local")
elseif(BUILD_BINDINGS AND NOT USER)
  set(CMAKE_INSTALL_PREFIX "${PACKAGE_PREFIX}")
elseif(BUILD_BINDINGS AND USER)
  set(CMAKE_INSTALL_PREFIX "$ENV{HOME}/.local")
endif()

message(STATUS "Installation ROOT: ${CMAKE_INSTALL_PREFIX}")


# Always use full RPATH
# https://gitlab.kitware.com/cmake/community/wikis/doc/cmake/RPATH-handling
set(CMAKE_SKIP_BUILD_RPATH  FALSE)
set(CMAKE_BUILD_WITH_INSTALL_RPATH FALSE)
set(CMAKE_INSTALL_RPATH "${CMAKE_INSTALL_PREFIX}/lib")

# utility to force copy of files...
add_custom_command(
    OUTPUT always_rebuild
    COMMAND ${CMAKE_COMMAND} -E echo
  )

# set up the tests
if (${BUILD_TESTS})
  find_package(Boost REQUIRED COMPONENTS unit_test_framework )
  enable_testing()
  # build c++ tests and add to test suite
  file( GLOB TEST_SRCS "${CMAKE_SOURCE_DIR}/tests/test_*.cc")

  add_executable(main_test_suite tests/main_test_suite.cc ${TEST_SRCS})

  # https://stackoverflow.com/questions/7781374/boost-test-linking
  ADD_DEFINITIONS(-DBOOST_TEST_DYN_LINK)

  target_include_directories(main_test_suite SYSTEM PRIVATE ${Boost_INCLUDE_DIR})
  target_link_libraries(main_test_suite ${Boost_LIBRARIES} "${LIBRASCAL_NAME}")
  add_test(main_test_suite main_test_suite --report_level=detailed --build_info=TRUE)
  configure_file("tests/alanine-X.json" ${CMAKE_BINARY_DIR} COPYONLY)
  configure_file("tests/simple_cubic_9.json" ${CMAKE_BINARY_DIR} COPYONLY)


  if(BUILD_BINDINGS)

    add_custom_target(py_test ALL
      DEPENDS
        copy_test_py
      )

    add_dependencies(py_test main_test_suite)

    add_custom_command(OUTPUT copy_test_py
      COMMAND ${CMAKE_COMMAND} -E copy_directory
      ${CMAKE_SOURCE_DIR}/tests/python ${CMAKE_BINARY_DIR}/
      DEPENDS
          always_rebuild
    )

    add_test(python_binding_test python_binding_tests.py)
  endif()


endif(${BUILD_TESTS})

# copy reference data that might be used in the example
add_custom_target(copy_reference_data ALL
    DEPENDS
    copy_test_reference_data
  )

add_custom_command(OUTPUT copy_test_reference_data
    COMMAND ${CMAKE_COMMAND} -E copy_directory
    ${CMAKE_SOURCE_DIR}/tests/reference_data ${CMAKE_BINARY_DIR}/reference_data
    DEPENDS
        always_rebuild
  )

# put it there to avoid warnings from boost tests
add_compile_options(-Werror) # warnings are errors!

# compile the library
add_subdirectory(
  ${CMAKE_SOURCE_DIR}/src/
  )

# set up bindings
if(BUILD_BINDINGS)
add_subdirectory(
  ${CMAKE_SOURCE_DIR}/bindings/
)
endif()

# set up documentation
if (${ENABLE_DOC})
  add_subdirectory(
    ${CMAKE_SOURCE_DIR}/docs/
    )
endif (${ENABLE_DOC})

# compile executables
file( GLOB binaries "${CMAKE_SOURCE_DIR}/examples/*.cc")
foreach(binaryfile ${binaries})
  get_filename_component(binaryname  ${binaryfile} NAME_WE)
  add_executable(${binaryname} ${binaryfile})
  target_link_libraries(${binaryname} "${LIBRASCAL_NAME}")
endforeach(binaryfile ${binaries})
configure_file("${CMAKE_SOURCE_DIR}/examples/crystal_structure.json" ${CMAKE_BINARY_DIR} COPYONLY)
configure_file("${CMAKE_SOURCE_DIR}/examples/alanine-X.json" ${CMAKE_BINARY_DIR} COPYONLY)

# Add profiling information for the appropriate examples
if (ENABLE_PROFILING)
  if ("${CMAKE_CXX_COMPILER_ID}" STREQUAL "GNU")
  target_compile_options("soap_profile" PRIVATE -ggdb)
    # target_compile_options("soap_profile" PRIVATE -pg)
    # set_target_properties("soap_profile" PROPERTIES LINK_FLAGS -pg)
  endif()
endif()



# or copy them
file (GLOB pybins "${CMAKE_SOURCE_DIR}/bin/*.py")
foreach(pybin ${pybins})
  get_filename_component(binaryname  ${pybin} NAME_WE)
  configure_file(
    ${pybin}
    "${CMAKE_BINARY_DIR}/${binaryname}.py"
    COPYONLY)
endforeach(pybin ${pybins})

# Checking hh/cc files for compliance with coding conventions
if(CPPLINT_FOUND)
  # register the folders to check for cpp code conventions compliance
  cpplint_add_subdirectory("${CMAKE_SOURCE_DIR}/src" "")
  cpplint_add_subdirectory("${CMAKE_SOURCE_DIR}/tests" "")
  cpplint_add_subdirectory("${CMAKE_SOURCE_DIR}/bindings" "")
  cpplint_add_subdirectory("${CMAKE_SOURCE_DIR}/examples"
  "--filter=-build/namespaces")
endif()

# Add all hh/cc files for autoformatting with clang-format
if(CLANG_FORMAT_FOUND)
  # register the folders to apply clang-format with given configuration
  # .clang-format in project root folder
  clang_format_add_subdirectory("${CMAKE_SOURCE_DIR}/src" "")
  clang_format_add_subdirectory("${CMAKE_SOURCE_DIR}/tests" "")
  clang_format_add_subdirectory("${CMAKE_SOURCE_DIR}/bindings" "")
  clang_format_add_subdirectory("${CMAKE_SOURCE_DIR}/examples")
endif()

# Add python files for autoformatting with autopep8
if(AUTOPEP8_FOUND)
  # register the folders to apply autopep8 with given configuration
  # .pycodestyle in project root folder
  autopep8_add_subdirectory("${CMAKE_SOURCE_DIR}/tests" "")
  autopep8_add_subdirectory("${CMAKE_SOURCE_DIR}/bindings" "")
endif()<|MERGE_RESOLUTION|>--- conflicted
+++ resolved
@@ -104,15 +104,9 @@
   # using GCC
   set(CMAKE_CXX_FLAGS "${CMAKE_CXX_FLAGS} -Wno-non-virtual-dtor")
   string( TOLOWER "${CMAKE_BUILD_TYPE}" build_type )
-<<<<<<< HEAD
-  #if ("release" STREQUAL "${build_type}" )
-  #  add_compile_options(-march=native)
-  #endif()
-=======
   if ("release" STREQUAL "${build_type}" )
     add_compile_options("-march=${TYPE_ARCHITECTURE}")
   endif()
->>>>>>> bd83bb3d
   if ("debug" STREQUAL "${build_type}" )
     add_compile_options(-O0)
   endif()
