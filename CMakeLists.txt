--- conflicted
+++ resolved
@@ -66,28 +66,12 @@
 include(rascalTools)
 
 ########## MAIN VARIABLE TO CHANGE THE BUILD AND INSTALL OF THE LIBRARY ########
-<<<<<<< HEAD
-set(BUILD_BINDINGS "ON" CACHE BOOL
-  "If on, the python bindings will be built.")
-
-set(BUILD_EXAMPLES "ON" CACHE BOOL
-  "If on, the examples will be built.")
-
-set(BUILD_BENCHMARKS "OFF" CACHE BOOL
-  "If on, the benchmarks will be built.")
-
-set(BUILD_PROFILES "OFF" CACHE BOOL
-  "If on, the profile files will be built.")
-
-set(USER "OFF" CACHE BOOL
-  "Switch installation folder")
-=======
 option(BUILD_BINDINGS "Build the python bindings" ON)
 option(BUILD_EXAMPLES "Build the examples" ON)
+option(BUILD_BENCHMARKS "Build the benchmarks" OFF)
 option(BUILD_TESTS "Build the unit tests" OFF)
 option(BUILD_DOC "Build documentation" OFF)
 option(USER "Switch installation folder" OFF)
->>>>>>> da7a24eb
 
 set(INSTALL_PATH "" CACHE STRING "Path to install the libraries")
 
@@ -103,9 +87,6 @@
     "${CMAKE_CXX_COMPILER_ID}" STREQUAL "Clang" OR
     "${CMAKE_CXX_COMPILER_ID}" STREQUAL "AppleClang")
 
-<<<<<<< HEAD
-message(STATUS "Build type is: ${CMAKE_BUILD_TYPE}")
-=======
     set(CMAKE_C_FLAGS_DEBUG "${CMAKE_C_FLAGS_DEBUG} -Og")
     set(CMAKE_CXX_FLAGS_DEBUG "${CMAKE_CXX_FLAGS_DEBUG} -Og")
 
@@ -113,7 +94,6 @@
     # build flags
     set(CMAKE_C_FLAGS_RELEASE "${CMAKE_C_FLAGS_RELEASE} -march=${TYPE_ARCHITECTURE}")
     set(CMAKE_CXX_FLAGS_RELEASE "${CMAKE_CXX_FLAGS_RELEASE} -march=${TYPE_ARCHITECTURE}")
->>>>>>> da7a24eb
 
     set(CMAKE_C_FLAGS_RELWITHDEBINFO "${CMAKE_C_FLAGS_RELWITHDEBINFO} -march=${TYPE_ARCHITECTURE}")
     set(CMAKE_CXX_FLAGS_RELWITHDEBINFO "${CMAKE_CXX_FLAGS_RELWITHDEBINFO} -march=${TYPE_ARCHITECTURE}")
@@ -137,7 +117,6 @@
 add_external_package(wigxjpf VERSION 1.9 CONFIG)
 add_external_package(Eigen3 VERSION 3.3.4 CONFIG)
 
-<<<<<<< HEAD
 # Integrate google benchmark
 if(${BUILD_BENCHMARKS})
   # removes the Weffc++ from the compilation of the benchmarks
@@ -176,38 +155,6 @@
   set(CMAKE_CXX_FLAGS "${CMAKE_CXX_FLAGS} -Weffc++")
 endif(${BUILD_BENCHMARKS})
 
-if(${BUILD_PROFILES})
- # Compile profile files
- file( GLOB binaries "${CMAKE_SOURCE_DIR}/performance/profiles/*.cc")
- foreach(binaryfile ${binaries})
-   get_filename_component(binaryname  ${binaryfile} NAME_WE)
-   add_executable(${binaryname} ${binaryfile})
-   target_link_libraries(${binaryname} "${LIBRASCAL_NAME}")
- endforeach(binaryfile ${binaries})
-endif(${BUILD_PROFILES})
-
-
-# Try to find optional cpp linter
-include(cpplint)
-
-# Check for clang-format
-include(clangformat)
-
-# CHeck for autopep8
-include(autopep8)
-
-include_directories(
-  ${CMAKE_SOURCE_DIR}/tests
-  ${CMAKE_SOURCE_DIR}/src
- )
-
-include_directories(SYSTEM
-  ${CMAKE_SOURCE_DIR}/external
-  )
-
-
-=======
->>>>>>> da7a24eb
 # set up bindings
 if(BUILD_BINDINGS)
   find_package(PythonLibsNew 3 MODULE REQUIRED)
@@ -298,14 +245,10 @@
   cpplint_add_subdirectory("${CMAKE_SOURCE_DIR}/src" "")
   cpplint_add_subdirectory("${CMAKE_SOURCE_DIR}/tests" "")
   cpplint_add_subdirectory("${CMAKE_SOURCE_DIR}/bindings" "")
-<<<<<<< HEAD
   cpplint_add_subdirectory("${CMAKE_SOURCE_DIR}/performance/benchmarks" "")
   cpplint_add_subdirectory("${CMAKE_SOURCE_DIR}/performance/profiles" "")
   cpplint_add_subdirectory("${CMAKE_SOURCE_DIR}/examples"
   "--filter=-build/namespaces")
-=======
-  cpplint_add_subdirectory("${CMAKE_SOURCE_DIR}/examples" "")
->>>>>>> da7a24eb
 endif()
 
 # Check for clang-format
@@ -314,18 +257,12 @@
 if(CLANG_FORMAT_FOUND)
   # register the folders to apply clang-format with given configuration
   # .clang-format in project root folder
-<<<<<<< HEAD
   clang_format_add_subdirectory("${CMAKE_SOURCE_DIR}/src" "")
   clang_format_add_subdirectory("${CMAKE_SOURCE_DIR}/tests" "")
   clang_format_add_subdirectory("${CMAKE_SOURCE_DIR}/bindings" "")
+  clang_format_add_subdirectory("${CMAKE_SOURCE_DIR}/examples")
   clang_format_add_subdirectory("${CMAKE_SOURCE_DIR}/performance/benchmarks" "")
   clang_format_add_subdirectory("${CMAKE_SOURCE_DIR}/performance/profiles" "")
-=======
-  clang_format_add_subdirectory("${CMAKE_SOURCE_DIR}/src")
-  clang_format_add_subdirectory("${CMAKE_SOURCE_DIR}/tests")
-  clang_format_add_subdirectory("${CMAKE_SOURCE_DIR}/bindings")
->>>>>>> da7a24eb
-  clang_format_add_subdirectory("${CMAKE_SOURCE_DIR}/examples")
 endif()
 
 # Check for autopep8
